packages:
  - 'packages/*'
  - 'packages-private/*'

catalog:
  '@babel/parser': ^7.27.0
  '@babel/types': ^7.27.0
  'estree-walker': ^2.0.2
  'vite': ^6.1.0
  '@vitejs/plugin-vue': https://pkg.pr.new/@vitejs/plugin-vue@c156992
  'magic-string': ^0.30.17
<<<<<<< HEAD
  'source-map-js': ^1.2.1
=======
  'source-map-js': ^1.2.1
  'vite': ^5.4.15
  '@vitejs/plugin-vue': ^5.2.3
>>>>>>> ff31f50b
<|MERGE_RESOLUTION|>--- conflicted
+++ resolved
@@ -9,10 +9,4 @@
   'vite': ^6.1.0
   '@vitejs/plugin-vue': https://pkg.pr.new/@vitejs/plugin-vue@c156992
   'magic-string': ^0.30.17
-<<<<<<< HEAD
-  'source-map-js': ^1.2.1
-=======
-  'source-map-js': ^1.2.1
-  'vite': ^5.4.15
-  '@vitejs/plugin-vue': ^5.2.3
->>>>>>> ff31f50b
+  'source-map-js': ^1.2.1