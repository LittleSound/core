packages:
  - 'packages/*'
  - 'packages-private/*'

catalog:
  '@babel/parser': ^7.26.10
  '@babel/types': ^7.26.10
  'estree-walker': ^2.0.2
<<<<<<< HEAD
  'magic-string': ^0.30.11
  'source-map-js': ^1.2.0
  'vite': ^6.1.0
  '@vitejs/plugin-vue': https://pkg.pr.new/@vitejs/plugin-vue@c156992
=======
  'magic-string': ^0.30.17
  'source-map-js': ^1.2.1
  'vite': ^5.4.14
  '@vitejs/plugin-vue': ^5.2.3
>>>>>>> 826550cd
<|MERGE_RESOLUTION|>--- conflicted
+++ resolved
@@ -6,14 +6,7 @@
   '@babel/parser': ^7.26.10
   '@babel/types': ^7.26.10
   'estree-walker': ^2.0.2
-<<<<<<< HEAD
-  'magic-string': ^0.30.11
-  'source-map-js': ^1.2.0
   'vite': ^6.1.0
   '@vitejs/plugin-vue': https://pkg.pr.new/@vitejs/plugin-vue@c156992
-=======
   'magic-string': ^0.30.17
-  'source-map-js': ^1.2.1
-  'vite': ^5.4.14
-  '@vitejs/plugin-vue': ^5.2.3
->>>>>>> 826550cd
+  'source-map-js': ^1.2.1