--- conflicted
+++ resolved
@@ -1,11 +1,7 @@
 // Vitest Snapshot v1, https://vitest.dev/guide/snapshot.html
 
 exports[`v-html > should convert v-html to innerHTML 1`] = `
-<<<<<<< HEAD
-"import { renderEffect as _renderEffect, setHtml as _setHtml, template as _template } from 'vue';
-=======
-"import { setHtml as _setHtml, renderEffect as _renderEffect, template as _template } from 'vue/vapor';
->>>>>>> 1bb9a0f8
+"import { setHtml as _setHtml, renderEffect as _renderEffect, template as _template } from 'vue';
 const t0 = _template("<div></div>")
 
 export function render(_ctx, $props, $emit, $attrs, $slots) {
@@ -17,11 +13,7 @@
 `;
 
 exports[`v-html > should raise error and ignore children when v-html is present 1`] = `
-<<<<<<< HEAD
-"import { renderEffect as _renderEffect, setHtml as _setHtml, template as _template } from 'vue';
-=======
-"import { setHtml as _setHtml, renderEffect as _renderEffect, template as _template } from 'vue/vapor';
->>>>>>> 1bb9a0f8
+"import { setHtml as _setHtml, renderEffect as _renderEffect, template as _template } from 'vue';
 const t0 = _template("<div></div>")
 
 export function render(_ctx) {
