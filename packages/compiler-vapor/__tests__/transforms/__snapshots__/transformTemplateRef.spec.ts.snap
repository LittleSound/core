// Vitest Snapshot v1, https://vitest.dev/guide/snapshot.html

exports[`compiler: template ref transform > dynamic ref 1`] = `
<<<<<<< HEAD
"import { renderEffect as _renderEffect, setRef as _setRef, template as _template } from 'vue';
=======
"import { setRef as _setRef, renderEffect as _renderEffect, template as _template } from 'vue/vapor';
>>>>>>> 1bb9a0f8
const t0 = _template("<div></div>")

export function render(_ctx) {
  const n0 = t0()
  let r0
  _renderEffect(() => r0 = _setRef(n0, _ctx.foo, r0))
  return n0
}"
`;

exports[`compiler: template ref transform > ref + v-for 1`] = `
"import { setRef as _setRef, createFor as _createFor, template as _template } from 'vue';
const t0 = _template("<div></div>")

export function render(_ctx) {
  const n0 = _createFor(() => ([1,2,3]), (_ctx0) => {
    const n2 = t0()
    _setRef(n2, "foo", void 0, true)
    return n2
  })
  return n0
}"
`;

exports[`compiler: template ref transform > ref + v-if 1`] = `
"import { setRef as _setRef, createIf as _createIf, template as _template } from 'vue';
const t0 = _template("<div></div>")

export function render(_ctx) {
  const n0 = _createIf(() => (true), () => {
    const n2 = t0()
    _setRef(n2, "foo")
    return n2
  })
  return n0
}"
`;

exports[`compiler: template ref transform > static ref 1`] = `
"import { setRef as _setRef, template as _template } from 'vue';
const t0 = _template("<div></div>")

export function render(_ctx) {
  const n0 = t0()
  _setRef(n0, "foo")
  return n0
}"
`;<|MERGE_RESOLUTION|>--- conflicted
+++ resolved
@@ -1,11 +1,7 @@
 // Vitest Snapshot v1, https://vitest.dev/guide/snapshot.html
 
 exports[`compiler: template ref transform > dynamic ref 1`] = `
-<<<<<<< HEAD
-"import { renderEffect as _renderEffect, setRef as _setRef, template as _template } from 'vue';
-=======
-"import { setRef as _setRef, renderEffect as _renderEffect, template as _template } from 'vue/vapor';
->>>>>>> 1bb9a0f8
+"import { setRef as _setRef, renderEffect as _renderEffect, template as _template } from 'vue';
 const t0 = _template("<div></div>")
 
 export function render(_ctx) {
