// Vitest Snapshot v1, https://vitest.dev/guide/snapshot.html

exports[`compiler v-bind > .attr modifier 1`] = `
<<<<<<< HEAD
"import { renderEffect as _renderEffect, setAttr as _setAttr, template as _template } from 'vue';
=======
"import { setInheritAttrs as _setInheritAttrs, setAttr as _setAttr, renderEffect as _renderEffect, template as _template } from 'vue/vapor';
>>>>>>> 1bb9a0f8
const t0 = _template("<div></div>")

export function render(_ctx) {
  const n0 = t0()
<<<<<<< HEAD
  _renderEffect(() => _setAttr(n0, "foo-bar", _ctx.id))
=======
  _setInheritAttrs(["foo-bar"])
  let _id
  _renderEffect(() => _id !== _ctx.id && _setAttr(n0, "foo-bar", (_id = _ctx.id)))
>>>>>>> 1bb9a0f8
  return n0
}"
`;

exports[`compiler v-bind > .attr modifier w/ innerHTML 1`] = `
<<<<<<< HEAD
"import { renderEffect as _renderEffect, setAttr as _setAttr, template as _template } from 'vue';
=======
"import { setInheritAttrs as _setInheritAttrs, setAttr as _setAttr, renderEffect as _renderEffect, template as _template } from 'vue/vapor';
>>>>>>> 1bb9a0f8
const t0 = _template("<div></div>")

export function render(_ctx) {
  const n0 = t0()
<<<<<<< HEAD
  _renderEffect(() => _setAttr(n0, "innerHTML", _ctx.foo))
=======
  _setInheritAttrs(["innerHTML"])
  let _foo
  _renderEffect(() => _foo !== _ctx.foo && _setAttr(n0, "innerHTML", (_foo = _ctx.foo)))
>>>>>>> 1bb9a0f8
  return n0
}"
`;

exports[`compiler v-bind > .attr modifier w/ no expression 1`] = `
<<<<<<< HEAD
"import { renderEffect as _renderEffect, setAttr as _setAttr, template as _template } from 'vue';
=======
"import { setInheritAttrs as _setInheritAttrs, setAttr as _setAttr, renderEffect as _renderEffect, template as _template } from 'vue/vapor';
>>>>>>> 1bb9a0f8
const t0 = _template("<div></div>")

export function render(_ctx) {
  const n0 = t0()
<<<<<<< HEAD
  _renderEffect(() => _setAttr(n0, "foo-bar", _ctx.fooBar))
=======
  _setInheritAttrs(["foo-bar"])
  let _fooBar
  _renderEffect(() => _fooBar !== _ctx.fooBar && _setAttr(n0, "foo-bar", (_fooBar = _ctx.fooBar)))
>>>>>>> 1bb9a0f8
  return n0
}"
`;

exports[`compiler v-bind > .attr modifier w/ progress value 1`] = `
<<<<<<< HEAD
"import { renderEffect as _renderEffect, setAttr as _setAttr, template as _template } from 'vue';
=======
"import { setInheritAttrs as _setInheritAttrs, setAttr as _setAttr, renderEffect as _renderEffect, template as _template } from 'vue/vapor';
>>>>>>> 1bb9a0f8
const t0 = _template("<progress></progress>")

export function render(_ctx) {
  const n0 = t0()
<<<<<<< HEAD
  _renderEffect(() => _setAttr(n0, "value", _ctx.foo))
=======
  _setInheritAttrs(["value"])
  let _foo
  _renderEffect(() => _foo !== _ctx.foo && _setAttr(n0, "value", (_foo = _ctx.foo)))
>>>>>>> 1bb9a0f8
  return n0
}"
`;

exports[`compiler v-bind > .attr modifier w/ textContent 1`] = `
<<<<<<< HEAD
"import { renderEffect as _renderEffect, setAttr as _setAttr, template as _template } from 'vue';
=======
"import { setInheritAttrs as _setInheritAttrs, setAttr as _setAttr, renderEffect as _renderEffect, template as _template } from 'vue/vapor';
>>>>>>> 1bb9a0f8
const t0 = _template("<div></div>")

export function render(_ctx) {
  const n0 = t0()
<<<<<<< HEAD
  _renderEffect(() => _setAttr(n0, "textContent", _ctx.foo))
=======
  _setInheritAttrs(["textContent"])
  let _foo
  _renderEffect(() => _foo !== _ctx.foo && _setAttr(n0, "textContent", (_foo = _ctx.foo)))
>>>>>>> 1bb9a0f8
  return n0
}"
`;

exports[`compiler v-bind > .attr modifier w/ value 1`] = `
<<<<<<< HEAD
"import { renderEffect as _renderEffect, setAttr as _setAttr, template as _template } from 'vue';
=======
"import { setInheritAttrs as _setInheritAttrs, setAttr as _setAttr, renderEffect as _renderEffect, template as _template } from 'vue/vapor';
>>>>>>> 1bb9a0f8
const t0 = _template("<div></div>")

export function render(_ctx) {
  const n0 = t0()
<<<<<<< HEAD
  _renderEffect(() => _setAttr(n0, "value", _ctx.foo))
=======
  _setInheritAttrs(["value"])
  let _foo
  _renderEffect(() => _foo !== _ctx.foo && _setAttr(n0, "value", (_foo = _ctx.foo)))
>>>>>>> 1bb9a0f8
  return n0
}"
`;

exports[`compiler v-bind > .camel modifier 1`] = `
<<<<<<< HEAD
"import { renderEffect as _renderEffect, setDynamicProp as _setDynamicProp, template as _template } from 'vue';
=======
"import { setInheritAttrs as _setInheritAttrs, setDynamicProp as _setDynamicProp, renderEffect as _renderEffect, template as _template } from 'vue/vapor';
>>>>>>> 1bb9a0f8
const t0 = _template("<div></div>")

export function render(_ctx) {
  const n0 = t0()
<<<<<<< HEAD
  _renderEffect(() => _setDynamicProp(n0, "fooBar", _ctx.id))
=======
  _setInheritAttrs(["fooBar"])
  let _id
  _renderEffect(() => _id !== _ctx.id && (_id = _setDynamicProp(n0, "fooBar", _id, _ctx.id)))
>>>>>>> 1bb9a0f8
  return n0
}"
`;

exports[`compiler v-bind > .camel modifier w/ dynamic arg 1`] = `
<<<<<<< HEAD
"import { renderEffect as _renderEffect, setDynamicProps as _setDynamicProps, camelize as _camelize, template as _template } from 'vue';
=======
"import { camelize as _camelize } from 'vue';
import { setInheritAttrs as _setInheritAttrs, setDynamicProps as _setDynamicProps, renderEffect as _renderEffect, template as _template } from 'vue/vapor';
>>>>>>> 1bb9a0f8
const t0 = _template("<div></div>")

export function render(_ctx) {
  const n0 = t0()
<<<<<<< HEAD
  _renderEffect(() => _setDynamicProps(n0, [{ [_camelize(_ctx.foo)]: _ctx.id }], true))
=======
  _setInheritAttrs(true)
  let _foo, _id, _foo_id
  _renderEffect(() => (_foo !== _ctx.foo || _id !== _ctx.id) && (_foo_id = _setDynamicProps(n0, _foo_id, [{ [_camelize(_ctx.foo)]: _ctx.id }], true)))
>>>>>>> 1bb9a0f8
  return n0
}"
`;

exports[`compiler v-bind > .camel modifier w/ no expression 1`] = `
<<<<<<< HEAD
"import { renderEffect as _renderEffect, setDynamicProp as _setDynamicProp, template as _template } from 'vue';
=======
"import { setInheritAttrs as _setInheritAttrs, setDynamicProp as _setDynamicProp, renderEffect as _renderEffect, template as _template } from 'vue/vapor';
>>>>>>> 1bb9a0f8
const t0 = _template("<div></div>")

export function render(_ctx) {
  const n0 = t0()
<<<<<<< HEAD
  _renderEffect(() => _setDynamicProp(n0, "fooBar", _ctx.fooBar))
=======
  _setInheritAttrs(["fooBar"])
  let _fooBar
  _renderEffect(() => _fooBar !== _ctx.fooBar && (_fooBar = _setDynamicProp(n0, "fooBar", _fooBar, _ctx.fooBar)))
>>>>>>> 1bb9a0f8
  return n0
}"
`;

exports[`compiler v-bind > .prop modifier (shorthand) 1`] = `
<<<<<<< HEAD
"import { renderEffect as _renderEffect, setDOMProp as _setDOMProp, template as _template } from 'vue';
=======
"import { setInheritAttrs as _setInheritAttrs, setDOMProp as _setDOMProp, renderEffect as _renderEffect, template as _template } from 'vue/vapor';
>>>>>>> 1bb9a0f8
const t0 = _template("<div></div>")

export function render(_ctx) {
  const n0 = t0()
<<<<<<< HEAD
  _renderEffect(() => _setDOMProp(n0, "fooBar", _ctx.id))
=======
  _setInheritAttrs(["fooBar"])
  let _id
  _renderEffect(() => _id !== _ctx.id && _setDOMProp(n0, "fooBar", (_id = _ctx.id)))
>>>>>>> 1bb9a0f8
  return n0
}"
`;

exports[`compiler v-bind > .prop modifier (shorthand) w/ innerHTML 1`] = `
<<<<<<< HEAD
"import { renderEffect as _renderEffect, setHtml as _setHtml, template as _template } from 'vue';
=======
"import { setInheritAttrs as _setInheritAttrs, setHtml as _setHtml, renderEffect as _renderEffect, template as _template } from 'vue/vapor';
>>>>>>> 1bb9a0f8
const t0 = _template("<div></div>")

export function render(_ctx) {
  const n0 = t0()
<<<<<<< HEAD
  _renderEffect(() => _setHtml(n0, _ctx.foo))
=======
  _setInheritAttrs(["innerHTML"])
  let _foo
  _renderEffect(() => _foo !== _ctx.foo && _setHtml(n0, (_foo = _ctx.foo)))
>>>>>>> 1bb9a0f8
  return n0
}"
`;

exports[`compiler v-bind > .prop modifier (shorthand) w/ no expression 1`] = `
<<<<<<< HEAD
"import { renderEffect as _renderEffect, setDOMProp as _setDOMProp, template as _template } from 'vue';
=======
"import { setInheritAttrs as _setInheritAttrs, setDOMProp as _setDOMProp, renderEffect as _renderEffect, template as _template } from 'vue/vapor';
>>>>>>> 1bb9a0f8
const t0 = _template("<div></div>")

export function render(_ctx) {
  const n0 = t0()
<<<<<<< HEAD
  _renderEffect(() => _setDOMProp(n0, "fooBar", _ctx.fooBar))
=======
  _setInheritAttrs(["fooBar"])
  let _fooBar
  _renderEffect(() => _fooBar !== _ctx.fooBar && _setDOMProp(n0, "fooBar", (_fooBar = _ctx.fooBar)))
>>>>>>> 1bb9a0f8
  return n0
}"
`;

exports[`compiler v-bind > .prop modifier (shorthand) w/ progress value 1`] = `
<<<<<<< HEAD
"import { renderEffect as _renderEffect, setDOMProp as _setDOMProp, template as _template } from 'vue';
=======
"import { setInheritAttrs as _setInheritAttrs, setDOMProp as _setDOMProp, renderEffect as _renderEffect, template as _template } from 'vue/vapor';
>>>>>>> 1bb9a0f8
const t0 = _template("<progress></progress>")

export function render(_ctx) {
  const n0 = t0()
<<<<<<< HEAD
  _renderEffect(() => _setDOMProp(n0, "value", _ctx.foo))
=======
  _setInheritAttrs(["value"])
  let _foo
  _renderEffect(() => _foo !== _ctx.foo && _setDOMProp(n0, "value", (_foo = _ctx.foo)))
>>>>>>> 1bb9a0f8
  return n0
}"
`;

exports[`compiler v-bind > .prop modifier (shorthand) w/ textContent 1`] = `
<<<<<<< HEAD
"import { renderEffect as _renderEffect, setText as _setText, template as _template } from 'vue';
=======
"import { setInheritAttrs as _setInheritAttrs, setText as _setText, renderEffect as _renderEffect, template as _template } from 'vue/vapor';
>>>>>>> 1bb9a0f8
const t0 = _template("<div></div>")

export function render(_ctx) {
  const n0 = t0()
<<<<<<< HEAD
  _renderEffect(() => _setText(n0, _ctx.foo))
=======
  _setInheritAttrs(["textContent"])
  let _foo
  _renderEffect(() => _foo !== _ctx.foo && _setText(n0, (_foo = _ctx.foo)))
>>>>>>> 1bb9a0f8
  return n0
}"
`;

exports[`compiler v-bind > .prop modifier (shorthand) w/ value 1`] = `
<<<<<<< HEAD
"import { renderEffect as _renderEffect, setValue as _setValue, template as _template } from 'vue';
=======
"import { setInheritAttrs as _setInheritAttrs, setValue as _setValue, renderEffect as _renderEffect, template as _template } from 'vue/vapor';
>>>>>>> 1bb9a0f8
const t0 = _template("<div></div>")

export function render(_ctx) {
  const n0 = t0()
<<<<<<< HEAD
  _renderEffect(() => _setValue(n0, _ctx.foo))
=======
  _setInheritAttrs(["value"])
  let _foo
  _renderEffect(() => _foo !== _ctx.foo && _setValue(n0, (_foo = _ctx.foo)))
>>>>>>> 1bb9a0f8
  return n0
}"
`;

exports[`compiler v-bind > .prop modifier 1`] = `
<<<<<<< HEAD
"import { renderEffect as _renderEffect, setDOMProp as _setDOMProp, template as _template } from 'vue';
=======
"import { setInheritAttrs as _setInheritAttrs, setDOMProp as _setDOMProp, renderEffect as _renderEffect, template as _template } from 'vue/vapor';
>>>>>>> 1bb9a0f8
const t0 = _template("<div></div>")

export function render(_ctx) {
  const n0 = t0()
<<<<<<< HEAD
  _renderEffect(() => _setDOMProp(n0, "fooBar", _ctx.id))
=======
  _setInheritAttrs(["fooBar"])
  let _id
  _renderEffect(() => _id !== _ctx.id && _setDOMProp(n0, "fooBar", (_id = _ctx.id)))
>>>>>>> 1bb9a0f8
  return n0
}"
`;

exports[`compiler v-bind > .prop modifier w/ dynamic arg 1`] = `
<<<<<<< HEAD
"import { renderEffect as _renderEffect, setDynamicProps as _setDynamicProps, template as _template } from 'vue';
=======
"import { setInheritAttrs as _setInheritAttrs, setDynamicProps as _setDynamicProps, renderEffect as _renderEffect, template as _template } from 'vue/vapor';
>>>>>>> 1bb9a0f8
const t0 = _template("<div></div>")

export function render(_ctx) {
  const n0 = t0()
<<<<<<< HEAD
  _renderEffect(() => _setDynamicProps(n0, [{ ["." + _ctx.fooBar]: _ctx.id }], true))
=======
  _setInheritAttrs(true)
  let _fooBar, _id, _fooBar_id
  _renderEffect(() => (_fooBar !== _ctx.fooBar || _id !== _ctx.id) && (_fooBar_id = _setDynamicProps(n0, _fooBar_id, [{ ["." + _ctx.fooBar]: _ctx.id }], true)))
>>>>>>> 1bb9a0f8
  return n0
}"
`;

exports[`compiler v-bind > .prop modifier w/ innerHTML 1`] = `
<<<<<<< HEAD
"import { renderEffect as _renderEffect, setHtml as _setHtml, template as _template } from 'vue';
=======
"import { setInheritAttrs as _setInheritAttrs, setHtml as _setHtml, renderEffect as _renderEffect, template as _template } from 'vue/vapor';
>>>>>>> 1bb9a0f8
const t0 = _template("<div></div>")

export function render(_ctx) {
  const n0 = t0()
<<<<<<< HEAD
  _renderEffect(() => _setHtml(n0, _ctx.foo))
=======
  _setInheritAttrs(["innerHTML"])
  let _foo
  _renderEffect(() => _foo !== _ctx.foo && _setHtml(n0, (_foo = _ctx.foo)))
>>>>>>> 1bb9a0f8
  return n0
}"
`;

exports[`compiler v-bind > .prop modifier w/ no expression 1`] = `
<<<<<<< HEAD
"import { renderEffect as _renderEffect, setDOMProp as _setDOMProp, template as _template } from 'vue';
=======
"import { setInheritAttrs as _setInheritAttrs, setDOMProp as _setDOMProp, renderEffect as _renderEffect, template as _template } from 'vue/vapor';
>>>>>>> 1bb9a0f8
const t0 = _template("<div></div>")

export function render(_ctx) {
  const n0 = t0()
<<<<<<< HEAD
  _renderEffect(() => _setDOMProp(n0, "fooBar", _ctx.fooBar))
=======
  _setInheritAttrs(["fooBar"])
  let _fooBar
  _renderEffect(() => _fooBar !== _ctx.fooBar && _setDOMProp(n0, "fooBar", (_fooBar = _ctx.fooBar)))
>>>>>>> 1bb9a0f8
  return n0
}"
`;

exports[`compiler v-bind > .prop modifier w/ progress value 1`] = `
<<<<<<< HEAD
"import { renderEffect as _renderEffect, setDOMProp as _setDOMProp, template as _template } from 'vue';
=======
"import { setInheritAttrs as _setInheritAttrs, setDOMProp as _setDOMProp, renderEffect as _renderEffect, template as _template } from 'vue/vapor';
>>>>>>> 1bb9a0f8
const t0 = _template("<progress></progress>")

export function render(_ctx) {
  const n0 = t0()
<<<<<<< HEAD
  _renderEffect(() => _setDOMProp(n0, "value", _ctx.foo))
=======
  _setInheritAttrs(["value"])
  let _foo
  _renderEffect(() => _foo !== _ctx.foo && _setDOMProp(n0, "value", (_foo = _ctx.foo)))
>>>>>>> 1bb9a0f8
  return n0
}"
`;

exports[`compiler v-bind > .prop modifier w/ textContent 1`] = `
<<<<<<< HEAD
"import { renderEffect as _renderEffect, setText as _setText, template as _template } from 'vue';
=======
"import { setInheritAttrs as _setInheritAttrs, setText as _setText, renderEffect as _renderEffect, template as _template } from 'vue/vapor';
>>>>>>> 1bb9a0f8
const t0 = _template("<div></div>")

export function render(_ctx) {
  const n0 = t0()
<<<<<<< HEAD
  _renderEffect(() => _setText(n0, _ctx.foo))
=======
  _setInheritAttrs(["textContent"])
  let _foo
  _renderEffect(() => _foo !== _ctx.foo && _setText(n0, (_foo = _ctx.foo)))
>>>>>>> 1bb9a0f8
  return n0
}"
`;

exports[`compiler v-bind > .prop modifier w/ value 1`] = `
<<<<<<< HEAD
"import { renderEffect as _renderEffect, setValue as _setValue, template as _template } from 'vue';
=======
"import { setInheritAttrs as _setInheritAttrs, setValue as _setValue, renderEffect as _renderEffect, template as _template } from 'vue/vapor';
>>>>>>> 1bb9a0f8
const t0 = _template("<div></div>")

export function render(_ctx) {
  const n0 = t0()
<<<<<<< HEAD
  _renderEffect(() => _setValue(n0, _ctx.foo))
=======
  _setInheritAttrs(["value"])
  let _foo
  _renderEffect(() => _foo !== _ctx.foo && _setValue(n0, (_foo = _ctx.foo)))
>>>>>>> 1bb9a0f8
  return n0
}"
`;

exports[`compiler v-bind > :innerHTML 1`] = `
<<<<<<< HEAD
"import { renderEffect as _renderEffect, setHtml as _setHtml, template as _template } from 'vue';
=======
"import { setInheritAttrs as _setInheritAttrs, setHtml as _setHtml, renderEffect as _renderEffect, template as _template } from 'vue/vapor';
>>>>>>> 1bb9a0f8
const t0 = _template("<div></div>")

export function render(_ctx) {
  const n0 = t0()
<<<<<<< HEAD
  _renderEffect(() => _setHtml(n0, _ctx.foo))
=======
  _setInheritAttrs(["innerHTML"])
  let _foo
  _renderEffect(() => _foo !== _ctx.foo && _setHtml(n0, (_foo = _ctx.foo)))
>>>>>>> 1bb9a0f8
  return n0
}"
`;

exports[`compiler v-bind > :textContext 1`] = `
<<<<<<< HEAD
"import { renderEffect as _renderEffect, setText as _setText, template as _template } from 'vue';
=======
"import { setInheritAttrs as _setInheritAttrs, setText as _setText, renderEffect as _renderEffect, template as _template } from 'vue/vapor';
>>>>>>> 1bb9a0f8
const t0 = _template("<div></div>")

export function render(_ctx) {
  const n0 = t0()
<<<<<<< HEAD
  _renderEffect(() => _setText(n0, _ctx.foo))
=======
  _setInheritAttrs(["textContent"])
  let _foo
  _renderEffect(() => _foo !== _ctx.foo && _setText(n0, (_foo = _ctx.foo)))
>>>>>>> 1bb9a0f8
  return n0
}"
`;

exports[`compiler v-bind > :value 1`] = `
<<<<<<< HEAD
"import { renderEffect as _renderEffect, setValue as _setValue, template as _template } from 'vue';
=======
"import { setInheritAttrs as _setInheritAttrs, setValue as _setValue, renderEffect as _renderEffect, template as _template } from 'vue/vapor';
>>>>>>> 1bb9a0f8
const t0 = _template("<input>")

export function render(_ctx) {
  const n0 = t0()
<<<<<<< HEAD
  _renderEffect(() => _setValue(n0, _ctx.foo))
=======
  _setInheritAttrs(["value"])
  let _foo
  _renderEffect(() => _foo !== _ctx.foo && _setValue(n0, (_foo = _ctx.foo)))
>>>>>>> 1bb9a0f8
  return n0
}"
`;

exports[`compiler v-bind > :value w/ progress 1`] = `
<<<<<<< HEAD
"import { renderEffect as _renderEffect, setDynamicProp as _setDynamicProp, template as _template } from 'vue';
=======
"import { setInheritAttrs as _setInheritAttrs, setDynamicProp as _setDynamicProp, renderEffect as _renderEffect, template as _template } from 'vue/vapor';
>>>>>>> 1bb9a0f8
const t0 = _template("<progress></progress>")

export function render(_ctx) {
  const n0 = t0()
<<<<<<< HEAD
  _renderEffect(() => _setDynamicProp(n0, "value", _ctx.foo))
=======
  _setInheritAttrs(["value"])
  let _foo
  _renderEffect(() => _foo !== _ctx.foo && (_foo = _setDynamicProp(n0, "value", _foo, _ctx.foo)))
>>>>>>> 1bb9a0f8
  return n0
}"
`;

exports[`compiler v-bind > HTML global attributes should set as dom prop 1`] = `
<<<<<<< HEAD
"import { renderEffect as _renderEffect, setDOMProp as _setDOMProp, template as _template } from 'vue';
=======
"import { setInheritAttrs as _setInheritAttrs, setDOMProp as _setDOMProp, renderEffect as _renderEffect, template as _template } from 'vue/vapor';
>>>>>>> 1bb9a0f8
const t0 = _template("<div></div>")

export function render(_ctx) {
  const n0 = t0()
<<<<<<< HEAD
  _renderEffect(() => _setDOMProp(n0, "id", _ctx.id))
  _renderEffect(() => _setDOMProp(n0, "title", _ctx.title))
  _renderEffect(() => _setDOMProp(n0, "lang", _ctx.lang))
  _renderEffect(() => _setDOMProp(n0, "dir", _ctx.dir))
  _renderEffect(() => _setDOMProp(n0, "tabindex", _ctx.tabindex))
=======
  _setInheritAttrs(["id", "title", "lang", "dir", "tabindex"])
  let _id, _title, _lang, _dir, _tabindex
  _renderEffect(() => {
    _id !== _ctx.id && _setDOMProp(n0, "id", (_id = _ctx.id))
    _title !== _ctx.title && _setDOMProp(n0, "title", (_title = _ctx.title))
    _lang !== _ctx.lang && _setDOMProp(n0, "lang", (_lang = _ctx.lang))
    _dir !== _ctx.dir && _setDOMProp(n0, "dir", (_dir = _ctx.dir))
    _tabindex !== _ctx.tabindex && _setDOMProp(n0, "tabindex", (_tabindex = _ctx.tabindex))
  })
>>>>>>> 1bb9a0f8
  return n0
}"
`;

exports[`compiler v-bind > MathML global attributes should set as dom prop 1`] = `
<<<<<<< HEAD
"import { renderEffect as _renderEffect, setDOMProp as _setDOMProp, template as _template } from 'vue';
=======
"import { setInheritAttrs as _setInheritAttrs, setDOMProp as _setDOMProp, renderEffect as _renderEffect, template as _template } from 'vue/vapor';
>>>>>>> 1bb9a0f8
const t0 = _template("<math></math>")

export function render(_ctx) {
  const n0 = t0()
<<<<<<< HEAD
  _renderEffect(() => _setDOMProp(n0, "autofucus", _ctx.autofucus))
  _renderEffect(() => _setDOMProp(n0, "dir", _ctx.dir))
  _renderEffect(() => _setDOMProp(n0, "displaystyle", _ctx.displaystyle))
  _renderEffect(() => _setDOMProp(n0, "mathcolor", _ctx.mathcolor))
  _renderEffect(() => _setDOMProp(n0, "tabindex", _ctx.tabindex))
=======
  _setInheritAttrs(["autofucus", "dir", "displaystyle", "mathcolor", "tabindex"])
  let _autofucus, _dir, _displaystyle, _mathcolor, _tabindex
  _renderEffect(() => {
    _autofucus !== _ctx.autofucus && _setDOMProp(n0, "autofucus", (_autofucus = _ctx.autofucus))
    _dir !== _ctx.dir && _setDOMProp(n0, "dir", (_dir = _ctx.dir))
    _displaystyle !== _ctx.displaystyle && _setDOMProp(n0, "displaystyle", (_displaystyle = _ctx.displaystyle))
    _mathcolor !== _ctx.mathcolor && _setDOMProp(n0, "mathcolor", (_mathcolor = _ctx.mathcolor))
    _tabindex !== _ctx.tabindex && _setDOMProp(n0, "tabindex", (_tabindex = _ctx.tabindex))
  })
>>>>>>> 1bb9a0f8
  return n0
}"
`;

exports[`compiler v-bind > SVG global attributes should set as dom prop 1`] = `
<<<<<<< HEAD
"import { renderEffect as _renderEffect, setDOMProp as _setDOMProp, template as _template } from 'vue';
=======
"import { setInheritAttrs as _setInheritAttrs, setDOMProp as _setDOMProp, renderEffect as _renderEffect, template as _template } from 'vue/vapor';
>>>>>>> 1bb9a0f8
const t0 = _template("<svg></svg>")

export function render(_ctx) {
  const n0 = t0()
<<<<<<< HEAD
  _renderEffect(() => _setDOMProp(n0, "id", _ctx.id))
  _renderEffect(() => _setDOMProp(n0, "lang", _ctx.lang))
  _renderEffect(() => _setDOMProp(n0, "tabindex", _ctx.tabindex))
=======
  _setInheritAttrs(["id", "lang", "tabindex"])
  let _id, _lang, _tabindex
  _renderEffect(() => {
    _id !== _ctx.id && _setDOMProp(n0, "id", (_id = _ctx.id))
    _lang !== _ctx.lang && _setDOMProp(n0, "lang", (_lang = _ctx.lang))
    _tabindex !== _ctx.tabindex && _setDOMProp(n0, "tabindex", (_tabindex = _ctx.tabindex))
  })
>>>>>>> 1bb9a0f8
  return n0
}"
`;

exports[`compiler v-bind > attributes must be set as attribute 1`] = `
<<<<<<< HEAD
"import { renderEffect as _renderEffect, setAttr as _setAttr, template as _template } from 'vue';
=======
"import { setAttr as _setAttr, renderEffect as _renderEffect, template as _template } from 'vue/vapor';
>>>>>>> 1bb9a0f8
const t0 = _template("<div></div>")
const t1 = _template("<input>")
const t2 = _template("<textarea></textarea>")
const t3 = _template("<img>")
const t4 = _template("<video></video>")
const t5 = _template("<canvas></canvas>")
const t6 = _template("<source>")

export function render(_ctx) {
  const n0 = t0()
  const n1 = t1()
  const n2 = t2()
  const n3 = t3()
  const n4 = t4()
  const n5 = t5()
  const n6 = t6()
  let _spellcheck, _draggable, _translate, _form, _list, _type, _width, _height
  _renderEffect(() => {
    _spellcheck !== _ctx.spellcheck && _setAttr(n0, "spellcheck", (_spellcheck = _ctx.spellcheck))
    _draggable !== _ctx.draggable && _setAttr(n0, "draggable", (_draggable = _ctx.draggable))
    _translate !== _ctx.translate && _setAttr(n0, "translate", (_translate = _ctx.translate))
    _form !== _ctx.form && _setAttr(n0, "form", (_form = _ctx.form))
    _list !== _ctx.list && _setAttr(n1, "list", (_list = _ctx.list))
    _type !== _ctx.type && _setAttr(n2, "type", (_type = _ctx.type))
    if(_width !== _ctx.width) {
      _setAttr(n3, "width", _ctx.width)
      _setAttr(n4, "width", _ctx.width)
      _setAttr(n5, "width", _ctx.width)
      _setAttr(n6, "width", _ctx.width)
      _width = _ctx.width
    }
    if(_height !== _ctx.height) {
      _setAttr(n3, "height", _ctx.height)
      _setAttr(n4, "height", _ctx.height)
      _setAttr(n5, "height", _ctx.height)
      _setAttr(n6, "height", _ctx.height)
      _height = _ctx.height
    }
  })
  return [n0, n1, n2, n3, n4, n5, n6]
}"
`;

exports[`compiler v-bind > basic 1`] = `
<<<<<<< HEAD
"import { renderEffect as _renderEffect, setDOMProp as _setDOMProp, template as _template } from 'vue';
=======
"import { setInheritAttrs as _setInheritAttrs, setDOMProp as _setDOMProp, renderEffect as _renderEffect, template as _template } from 'vue/vapor';
>>>>>>> 1bb9a0f8
const t0 = _template("<div></div>")

export function render(_ctx) {
  const n0 = t0()
<<<<<<< HEAD
  _renderEffect(() => _setDOMProp(n0, "id", _ctx.id))
=======
  _setInheritAttrs(["id"])
  let _id
  _renderEffect(() => _id !== _ctx.id && _setDOMProp(n0, "id", (_id = _ctx.id)))
>>>>>>> 1bb9a0f8
  return n0
}"
`;

exports[`compiler v-bind > bind member expression 1`] = `
"import { setDOMProp as _setDOMProp, renderEffect as _renderEffect, template as _template } from 'vue/vapor';
const t0 = _template("<div></div>")

export function render(_ctx) {
  const n0 = t0()
  let _obj
  _renderEffect(() => _obj !== _ctx.obj.count.bar && _setDOMProp(n0, "id", (_obj = _ctx.obj.count.bar)))
  return [n0, n1]
}"
`;

exports[`compiler v-bind > dynamic arg 1`] = `
<<<<<<< HEAD
"import { renderEffect as _renderEffect, setDynamicProps as _setDynamicProps, template as _template } from 'vue';
=======
"import { setInheritAttrs as _setInheritAttrs, setDynamicProps as _setDynamicProps, renderEffect as _renderEffect, template as _template } from 'vue/vapor';
>>>>>>> 1bb9a0f8
const t0 = _template("<div></div>")

export function render(_ctx) {
  const n0 = t0()
<<<<<<< HEAD
  _renderEffect(() => _setDynamicProps(n0, [{ [_ctx.id]: _ctx.id, [_ctx.title]: _ctx.title }], true))
=======
  _setInheritAttrs(true)
  let _id, _title, _id_title
  _renderEffect(() => (_id !== _ctx.id || _title !== _ctx.title) && (_id_title = _setDynamicProps(n0, _id_title, [{ [_ctx.id]: _ctx.id, [_ctx.title]: _ctx.title }], true)))
>>>>>>> 1bb9a0f8
  return n0
}"
`;

exports[`compiler v-bind > dynamic arg w/ static attribute 1`] = `
<<<<<<< HEAD
"import { renderEffect as _renderEffect, setDynamicProps as _setDynamicProps, template as _template } from 'vue';
=======
"import { setInheritAttrs as _setInheritAttrs, setDynamicProps as _setDynamicProps, renderEffect as _renderEffect, template as _template } from 'vue/vapor';
>>>>>>> 1bb9a0f8
const t0 = _template("<div></div>")

export function render(_ctx) {
  const n0 = t0()
<<<<<<< HEAD
  _renderEffect(() => _setDynamicProps(n0, [{ [_ctx.id]: _ctx.id, foo: "bar", checked: "" }], true))
=======
  _setInheritAttrs(true)
  let _id
  _renderEffect(() => _id !== _ctx.id && (_id = _setDynamicProps(n0, _id, [{ [_ctx.id]: _ctx.id, foo: "bar", checked: "" }], true)))
>>>>>>> 1bb9a0f8
  return n0
}"
`;

exports[`compiler v-bind > no expression (shorthand) 1`] = `
<<<<<<< HEAD
"import { renderEffect as _renderEffect, setDynamicProp as _setDynamicProp, template as _template } from 'vue';
=======
"import { setInheritAttrs as _setInheritAttrs, setDynamicProp as _setDynamicProp, renderEffect as _renderEffect, template as _template } from 'vue/vapor';
>>>>>>> 1bb9a0f8
const t0 = _template("<div></div>")

export function render(_ctx) {
  const n0 = t0()
<<<<<<< HEAD
  _renderEffect(() => _setDynamicProp(n0, "camel-case", _ctx.camelCase))
=======
  _setInheritAttrs(["camel-case"])
  let _camelCase
  _renderEffect(() => _camelCase !== _ctx.camelCase && (_camelCase = _setDynamicProp(n0, "camel-case", _camelCase, _ctx.camelCase)))
>>>>>>> 1bb9a0f8
  return n0
}"
`;

exports[`compiler v-bind > no expression 1`] = `
<<<<<<< HEAD
"import { renderEffect as _renderEffect, setDOMProp as _setDOMProp, template as _template } from 'vue';
=======
"import { setInheritAttrs as _setInheritAttrs, setDOMProp as _setDOMProp, renderEffect as _renderEffect, template as _template } from 'vue/vapor';
>>>>>>> 1bb9a0f8
const t0 = _template("<div></div>")

export function render(_ctx) {
  const n0 = t0()
<<<<<<< HEAD
  _renderEffect(() => _setDOMProp(n0, "id", _ctx.id))
=======
  _setInheritAttrs(["id"])
  let _id
  _renderEffect(() => _id !== _ctx.id && _setDOMProp(n0, "id", (_id = _ctx.id)))
>>>>>>> 1bb9a0f8
  return n0
}"
`;

exports[`compiler v-bind > number value 1`] = `
"import { resolveComponent as _resolveComponent, createComponentWithFallback as _createComponentWithFallback } from 'vue';

export function render(_ctx) {
  const _component_Comp = _resolveComponent("Comp")
  const n0 = _createComponentWithFallback(_component_Comp, { depth: () => (0) }, null, true)
  return n0
}"
`;

exports[`compiler v-bind > should error if empty expression 1`] = `
"import { template as _template } from 'vue';
const t0 = _template("<div arg></div>")

export function render(_ctx) {
  const n0 = t0()
  return n0
}"
`;<|MERGE_RESOLUTION|>--- conflicted
+++ resolved
@@ -1,570 +1,323 @@
 // Vitest Snapshot v1, https://vitest.dev/guide/snapshot.html
 
 exports[`compiler v-bind > .attr modifier 1`] = `
-<<<<<<< HEAD
-"import { renderEffect as _renderEffect, setAttr as _setAttr, template as _template } from 'vue';
-=======
-"import { setInheritAttrs as _setInheritAttrs, setAttr as _setAttr, renderEffect as _renderEffect, template as _template } from 'vue/vapor';
->>>>>>> 1bb9a0f8
-const t0 = _template("<div></div>")
-
-export function render(_ctx) {
-  const n0 = t0()
-<<<<<<< HEAD
-  _renderEffect(() => _setAttr(n0, "foo-bar", _ctx.id))
-=======
-  _setInheritAttrs(["foo-bar"])
+"import { setAttr as _setAttr, renderEffect as _renderEffect, template as _template } from 'vue';
+const t0 = _template("<div></div>")
+
+export function render(_ctx) {
+  const n0 = t0()
   let _id
   _renderEffect(() => _id !== _ctx.id && _setAttr(n0, "foo-bar", (_id = _ctx.id)))
->>>>>>> 1bb9a0f8
   return n0
 }"
 `;
 
 exports[`compiler v-bind > .attr modifier w/ innerHTML 1`] = `
-<<<<<<< HEAD
-"import { renderEffect as _renderEffect, setAttr as _setAttr, template as _template } from 'vue';
-=======
-"import { setInheritAttrs as _setInheritAttrs, setAttr as _setAttr, renderEffect as _renderEffect, template as _template } from 'vue/vapor';
->>>>>>> 1bb9a0f8
-const t0 = _template("<div></div>")
-
-export function render(_ctx) {
-  const n0 = t0()
-<<<<<<< HEAD
-  _renderEffect(() => _setAttr(n0, "innerHTML", _ctx.foo))
-=======
-  _setInheritAttrs(["innerHTML"])
+"import { setAttr as _setAttr, renderEffect as _renderEffect, template as _template } from 'vue';
+const t0 = _template("<div></div>")
+
+export function render(_ctx) {
+  const n0 = t0()
   let _foo
   _renderEffect(() => _foo !== _ctx.foo && _setAttr(n0, "innerHTML", (_foo = _ctx.foo)))
->>>>>>> 1bb9a0f8
   return n0
 }"
 `;
 
 exports[`compiler v-bind > .attr modifier w/ no expression 1`] = `
-<<<<<<< HEAD
-"import { renderEffect as _renderEffect, setAttr as _setAttr, template as _template } from 'vue';
-=======
-"import { setInheritAttrs as _setInheritAttrs, setAttr as _setAttr, renderEffect as _renderEffect, template as _template } from 'vue/vapor';
->>>>>>> 1bb9a0f8
-const t0 = _template("<div></div>")
-
-export function render(_ctx) {
-  const n0 = t0()
-<<<<<<< HEAD
-  _renderEffect(() => _setAttr(n0, "foo-bar", _ctx.fooBar))
-=======
-  _setInheritAttrs(["foo-bar"])
+"import { setAttr as _setAttr, renderEffect as _renderEffect, template as _template } from 'vue';
+const t0 = _template("<div></div>")
+
+export function render(_ctx) {
+  const n0 = t0()
   let _fooBar
   _renderEffect(() => _fooBar !== _ctx.fooBar && _setAttr(n0, "foo-bar", (_fooBar = _ctx.fooBar)))
->>>>>>> 1bb9a0f8
   return n0
 }"
 `;
 
 exports[`compiler v-bind > .attr modifier w/ progress value 1`] = `
-<<<<<<< HEAD
-"import { renderEffect as _renderEffect, setAttr as _setAttr, template as _template } from 'vue';
-=======
-"import { setInheritAttrs as _setInheritAttrs, setAttr as _setAttr, renderEffect as _renderEffect, template as _template } from 'vue/vapor';
->>>>>>> 1bb9a0f8
+"import { setAttr as _setAttr, renderEffect as _renderEffect, template as _template } from 'vue';
 const t0 = _template("<progress></progress>")
 
 export function render(_ctx) {
   const n0 = t0()
-<<<<<<< HEAD
-  _renderEffect(() => _setAttr(n0, "value", _ctx.foo))
-=======
-  _setInheritAttrs(["value"])
   let _foo
   _renderEffect(() => _foo !== _ctx.foo && _setAttr(n0, "value", (_foo = _ctx.foo)))
->>>>>>> 1bb9a0f8
   return n0
 }"
 `;
 
 exports[`compiler v-bind > .attr modifier w/ textContent 1`] = `
-<<<<<<< HEAD
-"import { renderEffect as _renderEffect, setAttr as _setAttr, template as _template } from 'vue';
-=======
-"import { setInheritAttrs as _setInheritAttrs, setAttr as _setAttr, renderEffect as _renderEffect, template as _template } from 'vue/vapor';
->>>>>>> 1bb9a0f8
-const t0 = _template("<div></div>")
-
-export function render(_ctx) {
-  const n0 = t0()
-<<<<<<< HEAD
-  _renderEffect(() => _setAttr(n0, "textContent", _ctx.foo))
-=======
-  _setInheritAttrs(["textContent"])
+"import { setAttr as _setAttr, renderEffect as _renderEffect, template as _template } from 'vue';
+const t0 = _template("<div></div>")
+
+export function render(_ctx) {
+  const n0 = t0()
   let _foo
   _renderEffect(() => _foo !== _ctx.foo && _setAttr(n0, "textContent", (_foo = _ctx.foo)))
->>>>>>> 1bb9a0f8
   return n0
 }"
 `;
 
 exports[`compiler v-bind > .attr modifier w/ value 1`] = `
-<<<<<<< HEAD
-"import { renderEffect as _renderEffect, setAttr as _setAttr, template as _template } from 'vue';
-=======
-"import { setInheritAttrs as _setInheritAttrs, setAttr as _setAttr, renderEffect as _renderEffect, template as _template } from 'vue/vapor';
->>>>>>> 1bb9a0f8
-const t0 = _template("<div></div>")
-
-export function render(_ctx) {
-  const n0 = t0()
-<<<<<<< HEAD
-  _renderEffect(() => _setAttr(n0, "value", _ctx.foo))
-=======
-  _setInheritAttrs(["value"])
+"import { setAttr as _setAttr, renderEffect as _renderEffect, template as _template } from 'vue';
+const t0 = _template("<div></div>")
+
+export function render(_ctx) {
+  const n0 = t0()
   let _foo
   _renderEffect(() => _foo !== _ctx.foo && _setAttr(n0, "value", (_foo = _ctx.foo)))
->>>>>>> 1bb9a0f8
   return n0
 }"
 `;
 
 exports[`compiler v-bind > .camel modifier 1`] = `
-<<<<<<< HEAD
-"import { renderEffect as _renderEffect, setDynamicProp as _setDynamicProp, template as _template } from 'vue';
-=======
-"import { setInheritAttrs as _setInheritAttrs, setDynamicProp as _setDynamicProp, renderEffect as _renderEffect, template as _template } from 'vue/vapor';
->>>>>>> 1bb9a0f8
-const t0 = _template("<div></div>")
-
-export function render(_ctx) {
-  const n0 = t0()
-<<<<<<< HEAD
-  _renderEffect(() => _setDynamicProp(n0, "fooBar", _ctx.id))
-=======
-  _setInheritAttrs(["fooBar"])
+"import { setDynamicProp as _setDynamicProp, renderEffect as _renderEffect, template as _template } from 'vue';
+const t0 = _template("<div></div>")
+
+export function render(_ctx) {
+  const n0 = t0()
   let _id
   _renderEffect(() => _id !== _ctx.id && (_id = _setDynamicProp(n0, "fooBar", _id, _ctx.id)))
->>>>>>> 1bb9a0f8
   return n0
 }"
 `;
 
 exports[`compiler v-bind > .camel modifier w/ dynamic arg 1`] = `
-<<<<<<< HEAD
-"import { renderEffect as _renderEffect, setDynamicProps as _setDynamicProps, camelize as _camelize, template as _template } from 'vue';
-=======
-"import { camelize as _camelize } from 'vue';
-import { setInheritAttrs as _setInheritAttrs, setDynamicProps as _setDynamicProps, renderEffect as _renderEffect, template as _template } from 'vue/vapor';
->>>>>>> 1bb9a0f8
-const t0 = _template("<div></div>")
-
-export function render(_ctx) {
-  const n0 = t0()
-<<<<<<< HEAD
-  _renderEffect(() => _setDynamicProps(n0, [{ [_camelize(_ctx.foo)]: _ctx.id }], true))
-=======
-  _setInheritAttrs(true)
+"import { camelize as _camelize, setDynamicProps as _setDynamicProps, renderEffect as _renderEffect, template as _template } from 'vue';
+const t0 = _template("<div></div>")
+
+export function render(_ctx) {
+  const n0 = t0()
   let _foo, _id, _foo_id
   _renderEffect(() => (_foo !== _ctx.foo || _id !== _ctx.id) && (_foo_id = _setDynamicProps(n0, _foo_id, [{ [_camelize(_ctx.foo)]: _ctx.id }], true)))
->>>>>>> 1bb9a0f8
   return n0
 }"
 `;
 
 exports[`compiler v-bind > .camel modifier w/ no expression 1`] = `
-<<<<<<< HEAD
-"import { renderEffect as _renderEffect, setDynamicProp as _setDynamicProp, template as _template } from 'vue';
-=======
-"import { setInheritAttrs as _setInheritAttrs, setDynamicProp as _setDynamicProp, renderEffect as _renderEffect, template as _template } from 'vue/vapor';
->>>>>>> 1bb9a0f8
-const t0 = _template("<div></div>")
-
-export function render(_ctx) {
-  const n0 = t0()
-<<<<<<< HEAD
-  _renderEffect(() => _setDynamicProp(n0, "fooBar", _ctx.fooBar))
-=======
-  _setInheritAttrs(["fooBar"])
+"import { setDynamicProp as _setDynamicProp, renderEffect as _renderEffect, template as _template } from 'vue';
+const t0 = _template("<div></div>")
+
+export function render(_ctx) {
+  const n0 = t0()
   let _fooBar
   _renderEffect(() => _fooBar !== _ctx.fooBar && (_fooBar = _setDynamicProp(n0, "fooBar", _fooBar, _ctx.fooBar)))
->>>>>>> 1bb9a0f8
   return n0
 }"
 `;
 
 exports[`compiler v-bind > .prop modifier (shorthand) 1`] = `
-<<<<<<< HEAD
-"import { renderEffect as _renderEffect, setDOMProp as _setDOMProp, template as _template } from 'vue';
-=======
-"import { setInheritAttrs as _setInheritAttrs, setDOMProp as _setDOMProp, renderEffect as _renderEffect, template as _template } from 'vue/vapor';
->>>>>>> 1bb9a0f8
-const t0 = _template("<div></div>")
-
-export function render(_ctx) {
-  const n0 = t0()
-<<<<<<< HEAD
-  _renderEffect(() => _setDOMProp(n0, "fooBar", _ctx.id))
-=======
-  _setInheritAttrs(["fooBar"])
+"import { setDOMProp as _setDOMProp, renderEffect as _renderEffect, template as _template } from 'vue';
+const t0 = _template("<div></div>")
+
+export function render(_ctx) {
+  const n0 = t0()
   let _id
   _renderEffect(() => _id !== _ctx.id && _setDOMProp(n0, "fooBar", (_id = _ctx.id)))
->>>>>>> 1bb9a0f8
   return n0
 }"
 `;
 
 exports[`compiler v-bind > .prop modifier (shorthand) w/ innerHTML 1`] = `
-<<<<<<< HEAD
-"import { renderEffect as _renderEffect, setHtml as _setHtml, template as _template } from 'vue';
-=======
-"import { setInheritAttrs as _setInheritAttrs, setHtml as _setHtml, renderEffect as _renderEffect, template as _template } from 'vue/vapor';
->>>>>>> 1bb9a0f8
-const t0 = _template("<div></div>")
-
-export function render(_ctx) {
-  const n0 = t0()
-<<<<<<< HEAD
-  _renderEffect(() => _setHtml(n0, _ctx.foo))
-=======
-  _setInheritAttrs(["innerHTML"])
+"import { setHtml as _setHtml, renderEffect as _renderEffect, template as _template } from 'vue';
+const t0 = _template("<div></div>")
+
+export function render(_ctx) {
+  const n0 = t0()
   let _foo
   _renderEffect(() => _foo !== _ctx.foo && _setHtml(n0, (_foo = _ctx.foo)))
->>>>>>> 1bb9a0f8
   return n0
 }"
 `;
 
 exports[`compiler v-bind > .prop modifier (shorthand) w/ no expression 1`] = `
-<<<<<<< HEAD
-"import { renderEffect as _renderEffect, setDOMProp as _setDOMProp, template as _template } from 'vue';
-=======
-"import { setInheritAttrs as _setInheritAttrs, setDOMProp as _setDOMProp, renderEffect as _renderEffect, template as _template } from 'vue/vapor';
->>>>>>> 1bb9a0f8
-const t0 = _template("<div></div>")
-
-export function render(_ctx) {
-  const n0 = t0()
-<<<<<<< HEAD
-  _renderEffect(() => _setDOMProp(n0, "fooBar", _ctx.fooBar))
-=======
-  _setInheritAttrs(["fooBar"])
+"import { setDOMProp as _setDOMProp, renderEffect as _renderEffect, template as _template } from 'vue';
+const t0 = _template("<div></div>")
+
+export function render(_ctx) {
+  const n0 = t0()
   let _fooBar
   _renderEffect(() => _fooBar !== _ctx.fooBar && _setDOMProp(n0, "fooBar", (_fooBar = _ctx.fooBar)))
->>>>>>> 1bb9a0f8
   return n0
 }"
 `;
 
 exports[`compiler v-bind > .prop modifier (shorthand) w/ progress value 1`] = `
-<<<<<<< HEAD
-"import { renderEffect as _renderEffect, setDOMProp as _setDOMProp, template as _template } from 'vue';
-=======
-"import { setInheritAttrs as _setInheritAttrs, setDOMProp as _setDOMProp, renderEffect as _renderEffect, template as _template } from 'vue/vapor';
->>>>>>> 1bb9a0f8
+"import { setDOMProp as _setDOMProp, renderEffect as _renderEffect, template as _template } from 'vue';
 const t0 = _template("<progress></progress>")
 
 export function render(_ctx) {
   const n0 = t0()
-<<<<<<< HEAD
-  _renderEffect(() => _setDOMProp(n0, "value", _ctx.foo))
-=======
-  _setInheritAttrs(["value"])
   let _foo
   _renderEffect(() => _foo !== _ctx.foo && _setDOMProp(n0, "value", (_foo = _ctx.foo)))
->>>>>>> 1bb9a0f8
   return n0
 }"
 `;
 
 exports[`compiler v-bind > .prop modifier (shorthand) w/ textContent 1`] = `
-<<<<<<< HEAD
-"import { renderEffect as _renderEffect, setText as _setText, template as _template } from 'vue';
-=======
-"import { setInheritAttrs as _setInheritAttrs, setText as _setText, renderEffect as _renderEffect, template as _template } from 'vue/vapor';
->>>>>>> 1bb9a0f8
-const t0 = _template("<div></div>")
-
-export function render(_ctx) {
-  const n0 = t0()
-<<<<<<< HEAD
-  _renderEffect(() => _setText(n0, _ctx.foo))
-=======
-  _setInheritAttrs(["textContent"])
+"import { setText as _setText, renderEffect as _renderEffect, template as _template } from 'vue';
+const t0 = _template("<div></div>")
+
+export function render(_ctx) {
+  const n0 = t0()
   let _foo
   _renderEffect(() => _foo !== _ctx.foo && _setText(n0, (_foo = _ctx.foo)))
->>>>>>> 1bb9a0f8
   return n0
 }"
 `;
 
 exports[`compiler v-bind > .prop modifier (shorthand) w/ value 1`] = `
-<<<<<<< HEAD
-"import { renderEffect as _renderEffect, setValue as _setValue, template as _template } from 'vue';
-=======
-"import { setInheritAttrs as _setInheritAttrs, setValue as _setValue, renderEffect as _renderEffect, template as _template } from 'vue/vapor';
->>>>>>> 1bb9a0f8
-const t0 = _template("<div></div>")
-
-export function render(_ctx) {
-  const n0 = t0()
-<<<<<<< HEAD
-  _renderEffect(() => _setValue(n0, _ctx.foo))
-=======
-  _setInheritAttrs(["value"])
+"import { setValue as _setValue, renderEffect as _renderEffect, template as _template } from 'vue';
+const t0 = _template("<div></div>")
+
+export function render(_ctx) {
+  const n0 = t0()
   let _foo
   _renderEffect(() => _foo !== _ctx.foo && _setValue(n0, (_foo = _ctx.foo)))
->>>>>>> 1bb9a0f8
   return n0
 }"
 `;
 
 exports[`compiler v-bind > .prop modifier 1`] = `
-<<<<<<< HEAD
-"import { renderEffect as _renderEffect, setDOMProp as _setDOMProp, template as _template } from 'vue';
-=======
-"import { setInheritAttrs as _setInheritAttrs, setDOMProp as _setDOMProp, renderEffect as _renderEffect, template as _template } from 'vue/vapor';
->>>>>>> 1bb9a0f8
-const t0 = _template("<div></div>")
-
-export function render(_ctx) {
-  const n0 = t0()
-<<<<<<< HEAD
-  _renderEffect(() => _setDOMProp(n0, "fooBar", _ctx.id))
-=======
-  _setInheritAttrs(["fooBar"])
+"import { setDOMProp as _setDOMProp, renderEffect as _renderEffect, template as _template } from 'vue';
+const t0 = _template("<div></div>")
+
+export function render(_ctx) {
+  const n0 = t0()
   let _id
   _renderEffect(() => _id !== _ctx.id && _setDOMProp(n0, "fooBar", (_id = _ctx.id)))
->>>>>>> 1bb9a0f8
   return n0
 }"
 `;
 
 exports[`compiler v-bind > .prop modifier w/ dynamic arg 1`] = `
-<<<<<<< HEAD
-"import { renderEffect as _renderEffect, setDynamicProps as _setDynamicProps, template as _template } from 'vue';
-=======
-"import { setInheritAttrs as _setInheritAttrs, setDynamicProps as _setDynamicProps, renderEffect as _renderEffect, template as _template } from 'vue/vapor';
->>>>>>> 1bb9a0f8
-const t0 = _template("<div></div>")
-
-export function render(_ctx) {
-  const n0 = t0()
-<<<<<<< HEAD
-  _renderEffect(() => _setDynamicProps(n0, [{ ["." + _ctx.fooBar]: _ctx.id }], true))
-=======
-  _setInheritAttrs(true)
+"import { setDynamicProps as _setDynamicProps, renderEffect as _renderEffect, template as _template } from 'vue';
+const t0 = _template("<div></div>")
+
+export function render(_ctx) {
+  const n0 = t0()
   let _fooBar, _id, _fooBar_id
   _renderEffect(() => (_fooBar !== _ctx.fooBar || _id !== _ctx.id) && (_fooBar_id = _setDynamicProps(n0, _fooBar_id, [{ ["." + _ctx.fooBar]: _ctx.id }], true)))
->>>>>>> 1bb9a0f8
   return n0
 }"
 `;
 
 exports[`compiler v-bind > .prop modifier w/ innerHTML 1`] = `
-<<<<<<< HEAD
-"import { renderEffect as _renderEffect, setHtml as _setHtml, template as _template } from 'vue';
-=======
-"import { setInheritAttrs as _setInheritAttrs, setHtml as _setHtml, renderEffect as _renderEffect, template as _template } from 'vue/vapor';
->>>>>>> 1bb9a0f8
-const t0 = _template("<div></div>")
-
-export function render(_ctx) {
-  const n0 = t0()
-<<<<<<< HEAD
-  _renderEffect(() => _setHtml(n0, _ctx.foo))
-=======
-  _setInheritAttrs(["innerHTML"])
+"import { setHtml as _setHtml, renderEffect as _renderEffect, template as _template } from 'vue';
+const t0 = _template("<div></div>")
+
+export function render(_ctx) {
+  const n0 = t0()
   let _foo
   _renderEffect(() => _foo !== _ctx.foo && _setHtml(n0, (_foo = _ctx.foo)))
->>>>>>> 1bb9a0f8
   return n0
 }"
 `;
 
 exports[`compiler v-bind > .prop modifier w/ no expression 1`] = `
-<<<<<<< HEAD
-"import { renderEffect as _renderEffect, setDOMProp as _setDOMProp, template as _template } from 'vue';
-=======
-"import { setInheritAttrs as _setInheritAttrs, setDOMProp as _setDOMProp, renderEffect as _renderEffect, template as _template } from 'vue/vapor';
->>>>>>> 1bb9a0f8
-const t0 = _template("<div></div>")
-
-export function render(_ctx) {
-  const n0 = t0()
-<<<<<<< HEAD
-  _renderEffect(() => _setDOMProp(n0, "fooBar", _ctx.fooBar))
-=======
-  _setInheritAttrs(["fooBar"])
+"import { setDOMProp as _setDOMProp, renderEffect as _renderEffect, template as _template } from 'vue';
+const t0 = _template("<div></div>")
+
+export function render(_ctx) {
+  const n0 = t0()
   let _fooBar
   _renderEffect(() => _fooBar !== _ctx.fooBar && _setDOMProp(n0, "fooBar", (_fooBar = _ctx.fooBar)))
->>>>>>> 1bb9a0f8
   return n0
 }"
 `;
 
 exports[`compiler v-bind > .prop modifier w/ progress value 1`] = `
-<<<<<<< HEAD
-"import { renderEffect as _renderEffect, setDOMProp as _setDOMProp, template as _template } from 'vue';
-=======
-"import { setInheritAttrs as _setInheritAttrs, setDOMProp as _setDOMProp, renderEffect as _renderEffect, template as _template } from 'vue/vapor';
->>>>>>> 1bb9a0f8
+"import { setDOMProp as _setDOMProp, renderEffect as _renderEffect, template as _template } from 'vue';
 const t0 = _template("<progress></progress>")
 
 export function render(_ctx) {
   const n0 = t0()
-<<<<<<< HEAD
-  _renderEffect(() => _setDOMProp(n0, "value", _ctx.foo))
-=======
-  _setInheritAttrs(["value"])
   let _foo
   _renderEffect(() => _foo !== _ctx.foo && _setDOMProp(n0, "value", (_foo = _ctx.foo)))
->>>>>>> 1bb9a0f8
   return n0
 }"
 `;
 
 exports[`compiler v-bind > .prop modifier w/ textContent 1`] = `
-<<<<<<< HEAD
-"import { renderEffect as _renderEffect, setText as _setText, template as _template } from 'vue';
-=======
-"import { setInheritAttrs as _setInheritAttrs, setText as _setText, renderEffect as _renderEffect, template as _template } from 'vue/vapor';
->>>>>>> 1bb9a0f8
-const t0 = _template("<div></div>")
-
-export function render(_ctx) {
-  const n0 = t0()
-<<<<<<< HEAD
-  _renderEffect(() => _setText(n0, _ctx.foo))
-=======
-  _setInheritAttrs(["textContent"])
+"import { setText as _setText, renderEffect as _renderEffect, template as _template } from 'vue';
+const t0 = _template("<div></div>")
+
+export function render(_ctx) {
+  const n0 = t0()
   let _foo
   _renderEffect(() => _foo !== _ctx.foo && _setText(n0, (_foo = _ctx.foo)))
->>>>>>> 1bb9a0f8
   return n0
 }"
 `;
 
 exports[`compiler v-bind > .prop modifier w/ value 1`] = `
-<<<<<<< HEAD
-"import { renderEffect as _renderEffect, setValue as _setValue, template as _template } from 'vue';
-=======
-"import { setInheritAttrs as _setInheritAttrs, setValue as _setValue, renderEffect as _renderEffect, template as _template } from 'vue/vapor';
->>>>>>> 1bb9a0f8
-const t0 = _template("<div></div>")
-
-export function render(_ctx) {
-  const n0 = t0()
-<<<<<<< HEAD
-  _renderEffect(() => _setValue(n0, _ctx.foo))
-=======
-  _setInheritAttrs(["value"])
+"import { setValue as _setValue, renderEffect as _renderEffect, template as _template } from 'vue';
+const t0 = _template("<div></div>")
+
+export function render(_ctx) {
+  const n0 = t0()
   let _foo
   _renderEffect(() => _foo !== _ctx.foo && _setValue(n0, (_foo = _ctx.foo)))
->>>>>>> 1bb9a0f8
   return n0
 }"
 `;
 
 exports[`compiler v-bind > :innerHTML 1`] = `
-<<<<<<< HEAD
-"import { renderEffect as _renderEffect, setHtml as _setHtml, template as _template } from 'vue';
-=======
-"import { setInheritAttrs as _setInheritAttrs, setHtml as _setHtml, renderEffect as _renderEffect, template as _template } from 'vue/vapor';
->>>>>>> 1bb9a0f8
-const t0 = _template("<div></div>")
-
-export function render(_ctx) {
-  const n0 = t0()
-<<<<<<< HEAD
-  _renderEffect(() => _setHtml(n0, _ctx.foo))
-=======
-  _setInheritAttrs(["innerHTML"])
+"import { setHtml as _setHtml, renderEffect as _renderEffect, template as _template } from 'vue';
+const t0 = _template("<div></div>")
+
+export function render(_ctx) {
+  const n0 = t0()
   let _foo
   _renderEffect(() => _foo !== _ctx.foo && _setHtml(n0, (_foo = _ctx.foo)))
->>>>>>> 1bb9a0f8
   return n0
 }"
 `;
 
 exports[`compiler v-bind > :textContext 1`] = `
-<<<<<<< HEAD
-"import { renderEffect as _renderEffect, setText as _setText, template as _template } from 'vue';
-=======
-"import { setInheritAttrs as _setInheritAttrs, setText as _setText, renderEffect as _renderEffect, template as _template } from 'vue/vapor';
->>>>>>> 1bb9a0f8
-const t0 = _template("<div></div>")
-
-export function render(_ctx) {
-  const n0 = t0()
-<<<<<<< HEAD
-  _renderEffect(() => _setText(n0, _ctx.foo))
-=======
-  _setInheritAttrs(["textContent"])
+"import { setText as _setText, renderEffect as _renderEffect, template as _template } from 'vue';
+const t0 = _template("<div></div>")
+
+export function render(_ctx) {
+  const n0 = t0()
   let _foo
   _renderEffect(() => _foo !== _ctx.foo && _setText(n0, (_foo = _ctx.foo)))
->>>>>>> 1bb9a0f8
   return n0
 }"
 `;
 
 exports[`compiler v-bind > :value 1`] = `
-<<<<<<< HEAD
-"import { renderEffect as _renderEffect, setValue as _setValue, template as _template } from 'vue';
-=======
-"import { setInheritAttrs as _setInheritAttrs, setValue as _setValue, renderEffect as _renderEffect, template as _template } from 'vue/vapor';
->>>>>>> 1bb9a0f8
+"import { setValue as _setValue, renderEffect as _renderEffect, template as _template } from 'vue';
 const t0 = _template("<input>")
 
 export function render(_ctx) {
   const n0 = t0()
-<<<<<<< HEAD
-  _renderEffect(() => _setValue(n0, _ctx.foo))
-=======
-  _setInheritAttrs(["value"])
   let _foo
   _renderEffect(() => _foo !== _ctx.foo && _setValue(n0, (_foo = _ctx.foo)))
->>>>>>> 1bb9a0f8
   return n0
 }"
 `;
 
 exports[`compiler v-bind > :value w/ progress 1`] = `
-<<<<<<< HEAD
-"import { renderEffect as _renderEffect, setDynamicProp as _setDynamicProp, template as _template } from 'vue';
-=======
-"import { setInheritAttrs as _setInheritAttrs, setDynamicProp as _setDynamicProp, renderEffect as _renderEffect, template as _template } from 'vue/vapor';
->>>>>>> 1bb9a0f8
+"import { setDynamicProp as _setDynamicProp, renderEffect as _renderEffect, template as _template } from 'vue';
 const t0 = _template("<progress></progress>")
 
 export function render(_ctx) {
   const n0 = t0()
-<<<<<<< HEAD
-  _renderEffect(() => _setDynamicProp(n0, "value", _ctx.foo))
-=======
-  _setInheritAttrs(["value"])
   let _foo
   _renderEffect(() => _foo !== _ctx.foo && (_foo = _setDynamicProp(n0, "value", _foo, _ctx.foo)))
->>>>>>> 1bb9a0f8
   return n0
 }"
 `;
 
 exports[`compiler v-bind > HTML global attributes should set as dom prop 1`] = `
-<<<<<<< HEAD
-"import { renderEffect as _renderEffect, setDOMProp as _setDOMProp, template as _template } from 'vue';
-=======
-"import { setInheritAttrs as _setInheritAttrs, setDOMProp as _setDOMProp, renderEffect as _renderEffect, template as _template } from 'vue/vapor';
->>>>>>> 1bb9a0f8
-const t0 = _template("<div></div>")
-
-export function render(_ctx) {
-  const n0 = t0()
-<<<<<<< HEAD
-  _renderEffect(() => _setDOMProp(n0, "id", _ctx.id))
-  _renderEffect(() => _setDOMProp(n0, "title", _ctx.title))
-  _renderEffect(() => _setDOMProp(n0, "lang", _ctx.lang))
-  _renderEffect(() => _setDOMProp(n0, "dir", _ctx.dir))
-  _renderEffect(() => _setDOMProp(n0, "tabindex", _ctx.tabindex))
-=======
-  _setInheritAttrs(["id", "title", "lang", "dir", "tabindex"])
+"import { setDOMProp as _setDOMProp, renderEffect as _renderEffect, template as _template } from 'vue';
+const t0 = _template("<div></div>")
+
+export function render(_ctx) {
+  const n0 = t0()
   let _id, _title, _lang, _dir, _tabindex
   _renderEffect(() => {
     _id !== _ctx.id && _setDOMProp(n0, "id", (_id = _ctx.id))
@@ -573,29 +326,16 @@
     _dir !== _ctx.dir && _setDOMProp(n0, "dir", (_dir = _ctx.dir))
     _tabindex !== _ctx.tabindex && _setDOMProp(n0, "tabindex", (_tabindex = _ctx.tabindex))
   })
->>>>>>> 1bb9a0f8
   return n0
 }"
 `;
 
 exports[`compiler v-bind > MathML global attributes should set as dom prop 1`] = `
-<<<<<<< HEAD
-"import { renderEffect as _renderEffect, setDOMProp as _setDOMProp, template as _template } from 'vue';
-=======
-"import { setInheritAttrs as _setInheritAttrs, setDOMProp as _setDOMProp, renderEffect as _renderEffect, template as _template } from 'vue/vapor';
->>>>>>> 1bb9a0f8
+"import { setDOMProp as _setDOMProp, renderEffect as _renderEffect, template as _template } from 'vue';
 const t0 = _template("<math></math>")
 
 export function render(_ctx) {
   const n0 = t0()
-<<<<<<< HEAD
-  _renderEffect(() => _setDOMProp(n0, "autofucus", _ctx.autofucus))
-  _renderEffect(() => _setDOMProp(n0, "dir", _ctx.dir))
-  _renderEffect(() => _setDOMProp(n0, "displaystyle", _ctx.displaystyle))
-  _renderEffect(() => _setDOMProp(n0, "mathcolor", _ctx.mathcolor))
-  _renderEffect(() => _setDOMProp(n0, "tabindex", _ctx.tabindex))
-=======
-  _setInheritAttrs(["autofucus", "dir", "displaystyle", "mathcolor", "tabindex"])
   let _autofucus, _dir, _displaystyle, _mathcolor, _tabindex
   _renderEffect(() => {
     _autofucus !== _ctx.autofucus && _setDOMProp(n0, "autofucus", (_autofucus = _ctx.autofucus))
@@ -604,44 +344,28 @@
     _mathcolor !== _ctx.mathcolor && _setDOMProp(n0, "mathcolor", (_mathcolor = _ctx.mathcolor))
     _tabindex !== _ctx.tabindex && _setDOMProp(n0, "tabindex", (_tabindex = _ctx.tabindex))
   })
->>>>>>> 1bb9a0f8
   return n0
 }"
 `;
 
 exports[`compiler v-bind > SVG global attributes should set as dom prop 1`] = `
-<<<<<<< HEAD
-"import { renderEffect as _renderEffect, setDOMProp as _setDOMProp, template as _template } from 'vue';
-=======
-"import { setInheritAttrs as _setInheritAttrs, setDOMProp as _setDOMProp, renderEffect as _renderEffect, template as _template } from 'vue/vapor';
->>>>>>> 1bb9a0f8
+"import { setDOMProp as _setDOMProp, renderEffect as _renderEffect, template as _template } from 'vue';
 const t0 = _template("<svg></svg>")
 
 export function render(_ctx) {
   const n0 = t0()
-<<<<<<< HEAD
-  _renderEffect(() => _setDOMProp(n0, "id", _ctx.id))
-  _renderEffect(() => _setDOMProp(n0, "lang", _ctx.lang))
-  _renderEffect(() => _setDOMProp(n0, "tabindex", _ctx.tabindex))
-=======
-  _setInheritAttrs(["id", "lang", "tabindex"])
   let _id, _lang, _tabindex
   _renderEffect(() => {
     _id !== _ctx.id && _setDOMProp(n0, "id", (_id = _ctx.id))
     _lang !== _ctx.lang && _setDOMProp(n0, "lang", (_lang = _ctx.lang))
     _tabindex !== _ctx.tabindex && _setDOMProp(n0, "tabindex", (_tabindex = _ctx.tabindex))
   })
->>>>>>> 1bb9a0f8
   return n0
 }"
 `;
 
 exports[`compiler v-bind > attributes must be set as attribute 1`] = `
-<<<<<<< HEAD
-"import { renderEffect as _renderEffect, setAttr as _setAttr, template as _template } from 'vue';
-=======
-"import { setAttr as _setAttr, renderEffect as _renderEffect, template as _template } from 'vue/vapor';
->>>>>>> 1bb9a0f8
+"import { setAttr as _setAttr, renderEffect as _renderEffect, template as _template } from 'vue';
 const t0 = _template("<div></div>")
 const t1 = _template("<input>")
 const t2 = _template("<textarea></textarea>")
@@ -686,28 +410,19 @@
 `;
 
 exports[`compiler v-bind > basic 1`] = `
-<<<<<<< HEAD
-"import { renderEffect as _renderEffect, setDOMProp as _setDOMProp, template as _template } from 'vue';
-=======
-"import { setInheritAttrs as _setInheritAttrs, setDOMProp as _setDOMProp, renderEffect as _renderEffect, template as _template } from 'vue/vapor';
->>>>>>> 1bb9a0f8
-const t0 = _template("<div></div>")
-
-export function render(_ctx) {
-  const n0 = t0()
-<<<<<<< HEAD
-  _renderEffect(() => _setDOMProp(n0, "id", _ctx.id))
-=======
-  _setInheritAttrs(["id"])
+"import { setDOMProp as _setDOMProp, renderEffect as _renderEffect, template as _template } from 'vue';
+const t0 = _template("<div></div>")
+
+export function render(_ctx) {
+  const n0 = t0()
   let _id
   _renderEffect(() => _id !== _ctx.id && _setDOMProp(n0, "id", (_id = _ctx.id)))
->>>>>>> 1bb9a0f8
   return n0
 }"
 `;
 
 exports[`compiler v-bind > bind member expression 1`] = `
-"import { setDOMProp as _setDOMProp, renderEffect as _renderEffect, template as _template } from 'vue/vapor';
+"import { setDOMProp as _setDOMProp, renderEffect as _renderEffect, template as _template } from 'vue';
 const t0 = _template("<div></div>")
 
 export function render(_ctx) {
@@ -719,85 +434,49 @@
 `;
 
 exports[`compiler v-bind > dynamic arg 1`] = `
-<<<<<<< HEAD
-"import { renderEffect as _renderEffect, setDynamicProps as _setDynamicProps, template as _template } from 'vue';
-=======
-"import { setInheritAttrs as _setInheritAttrs, setDynamicProps as _setDynamicProps, renderEffect as _renderEffect, template as _template } from 'vue/vapor';
->>>>>>> 1bb9a0f8
-const t0 = _template("<div></div>")
-
-export function render(_ctx) {
-  const n0 = t0()
-<<<<<<< HEAD
-  _renderEffect(() => _setDynamicProps(n0, [{ [_ctx.id]: _ctx.id, [_ctx.title]: _ctx.title }], true))
-=======
-  _setInheritAttrs(true)
+"import { setDynamicProps as _setDynamicProps, renderEffect as _renderEffect, template as _template } from 'vue';
+const t0 = _template("<div></div>")
+
+export function render(_ctx) {
+  const n0 = t0()
   let _id, _title, _id_title
   _renderEffect(() => (_id !== _ctx.id || _title !== _ctx.title) && (_id_title = _setDynamicProps(n0, _id_title, [{ [_ctx.id]: _ctx.id, [_ctx.title]: _ctx.title }], true)))
->>>>>>> 1bb9a0f8
   return n0
 }"
 `;
 
 exports[`compiler v-bind > dynamic arg w/ static attribute 1`] = `
-<<<<<<< HEAD
-"import { renderEffect as _renderEffect, setDynamicProps as _setDynamicProps, template as _template } from 'vue';
-=======
-"import { setInheritAttrs as _setInheritAttrs, setDynamicProps as _setDynamicProps, renderEffect as _renderEffect, template as _template } from 'vue/vapor';
->>>>>>> 1bb9a0f8
-const t0 = _template("<div></div>")
-
-export function render(_ctx) {
-  const n0 = t0()
-<<<<<<< HEAD
-  _renderEffect(() => _setDynamicProps(n0, [{ [_ctx.id]: _ctx.id, foo: "bar", checked: "" }], true))
-=======
-  _setInheritAttrs(true)
+"import { setDynamicProps as _setDynamicProps, renderEffect as _renderEffect, template as _template } from 'vue';
+const t0 = _template("<div></div>")
+
+export function render(_ctx) {
+  const n0 = t0()
   let _id
   _renderEffect(() => _id !== _ctx.id && (_id = _setDynamicProps(n0, _id, [{ [_ctx.id]: _ctx.id, foo: "bar", checked: "" }], true)))
->>>>>>> 1bb9a0f8
   return n0
 }"
 `;
 
 exports[`compiler v-bind > no expression (shorthand) 1`] = `
-<<<<<<< HEAD
-"import { renderEffect as _renderEffect, setDynamicProp as _setDynamicProp, template as _template } from 'vue';
-=======
-"import { setInheritAttrs as _setInheritAttrs, setDynamicProp as _setDynamicProp, renderEffect as _renderEffect, template as _template } from 'vue/vapor';
->>>>>>> 1bb9a0f8
-const t0 = _template("<div></div>")
-
-export function render(_ctx) {
-  const n0 = t0()
-<<<<<<< HEAD
-  _renderEffect(() => _setDynamicProp(n0, "camel-case", _ctx.camelCase))
-=======
-  _setInheritAttrs(["camel-case"])
+"import { setDynamicProp as _setDynamicProp, renderEffect as _renderEffect, template as _template } from 'vue';
+const t0 = _template("<div></div>")
+
+export function render(_ctx) {
+  const n0 = t0()
   let _camelCase
   _renderEffect(() => _camelCase !== _ctx.camelCase && (_camelCase = _setDynamicProp(n0, "camel-case", _camelCase, _ctx.camelCase)))
->>>>>>> 1bb9a0f8
   return n0
 }"
 `;
 
 exports[`compiler v-bind > no expression 1`] = `
-<<<<<<< HEAD
-"import { renderEffect as _renderEffect, setDOMProp as _setDOMProp, template as _template } from 'vue';
-=======
-"import { setInheritAttrs as _setInheritAttrs, setDOMProp as _setDOMProp, renderEffect as _renderEffect, template as _template } from 'vue/vapor';
->>>>>>> 1bb9a0f8
-const t0 = _template("<div></div>")
-
-export function render(_ctx) {
-  const n0 = t0()
-<<<<<<< HEAD
-  _renderEffect(() => _setDOMProp(n0, "id", _ctx.id))
-=======
-  _setInheritAttrs(["id"])
+"import { setDOMProp as _setDOMProp, renderEffect as _renderEffect, template as _template } from 'vue';
+const t0 = _template("<div></div>")
+
+export function render(_ctx) {
+  const n0 = t0()
   let _id
   _renderEffect(() => _id !== _ctx.id && _setDOMProp(n0, "id", (_id = _ctx.id)))
->>>>>>> 1bb9a0f8
   return n0
 }"
 `;
