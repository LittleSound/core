--- conflicted
+++ resolved
@@ -293,22 +293,13 @@
 `;
 
 exports[`compiler: element transform > props merging: class 1`] = `
-<<<<<<< HEAD
-"import { renderEffect as _renderEffect, setClass as _setClass, template as _template } from 'vue';
-=======
-"import { setInheritAttrs as _setInheritAttrs, setClass as _setClass, renderEffect as _renderEffect, template as _template } from 'vue/vapor';
->>>>>>> 1bb9a0f8
-const t0 = _template("<div></div>")
-
-export function render(_ctx) {
-  const n0 = t0()
-<<<<<<< HEAD
-  _renderEffect(() => _setClass(n0, ["foo", { bar: _ctx.isBar }], true))
-=======
-  _setInheritAttrs(["class"])
+"import { setClass as _setClass, renderEffect as _renderEffect, template as _template } from 'vue';
+const t0 = _template("<div></div>")
+
+export function render(_ctx) {
+  const n0 = t0()
   let _isBar
   _renderEffect(() => _isBar !== _ctx.isBar && _setClass(n0, ["foo", { bar: (_isBar = _ctx.isBar) }], true))
->>>>>>> 1bb9a0f8
   return n0
 }"
 `;
@@ -331,11 +322,7 @@
 `;
 
 exports[`compiler: element transform > props merging: style 1`] = `
-<<<<<<< HEAD
-"import { renderEffect as _renderEffect, setStyle as _setStyle, template as _template } from 'vue';
-=======
-"import { setInheritAttrs as _setInheritAttrs, setStyle as _setStyle, renderEffect as _renderEffect, template as _template } from 'vue/vapor';
->>>>>>> 1bb9a0f8
+"import { setStyle as _setStyle, renderEffect as _renderEffect, template as _template } from 'vue';
 const t0 = _template("<div></div>")
 
 export function render(_ctx) {
@@ -356,95 +343,55 @@
 `;
 
 exports[`compiler: element transform > v-bind="obj" 1`] = `
-<<<<<<< HEAD
-"import { renderEffect as _renderEffect, setDynamicProps as _setDynamicProps, template as _template } from 'vue';
-=======
-"import { setInheritAttrs as _setInheritAttrs, setDynamicProps as _setDynamicProps, renderEffect as _renderEffect, template as _template } from 'vue/vapor';
->>>>>>> 1bb9a0f8
-const t0 = _template("<div></div>")
-
-export function render(_ctx) {
-  const n0 = t0()
-<<<<<<< HEAD
-  _renderEffect(() => _setDynamicProps(n0, [_ctx.obj], true))
-=======
-  _setInheritAttrs(true)
+"import { setDynamicProps as _setDynamicProps, renderEffect as _renderEffect, template as _template } from 'vue';
+const t0 = _template("<div></div>")
+
+export function render(_ctx) {
+  const n0 = t0()
   let _obj
   _renderEffect(() => _obj !== _ctx.obj && (_obj = _setDynamicProps(n0, _obj, [_ctx.obj], true)))
->>>>>>> 1bb9a0f8
   return n0
 }"
 `;
 
 exports[`compiler: element transform > v-bind="obj" after static prop 1`] = `
-<<<<<<< HEAD
-"import { renderEffect as _renderEffect, setDynamicProps as _setDynamicProps, template as _template } from 'vue';
-=======
-"import { setInheritAttrs as _setInheritAttrs, setDynamicProps as _setDynamicProps, renderEffect as _renderEffect, template as _template } from 'vue/vapor';
->>>>>>> 1bb9a0f8
-const t0 = _template("<div></div>")
-
-export function render(_ctx) {
-  const n0 = t0()
-<<<<<<< HEAD
-  _renderEffect(() => _setDynamicProps(n0, [{ id: "foo" }, _ctx.obj], true))
-=======
-  _setInheritAttrs(true)
+"import { setDynamicProps as _setDynamicProps, renderEffect as _renderEffect, template as _template } from 'vue';
+const t0 = _template("<div></div>")
+
+export function render(_ctx) {
+  const n0 = t0()
   let _obj
   _renderEffect(() => _obj !== _ctx.obj && (_obj = _setDynamicProps(n0, _obj, [{ id: "foo" }, _ctx.obj], true)))
->>>>>>> 1bb9a0f8
   return n0
 }"
 `;
 
 exports[`compiler: element transform > v-bind="obj" before static prop 1`] = `
-<<<<<<< HEAD
-"import { renderEffect as _renderEffect, setDynamicProps as _setDynamicProps, template as _template } from 'vue';
-=======
-"import { setInheritAttrs as _setInheritAttrs, setDynamicProps as _setDynamicProps, renderEffect as _renderEffect, template as _template } from 'vue/vapor';
->>>>>>> 1bb9a0f8
-const t0 = _template("<div></div>")
-
-export function render(_ctx) {
-  const n0 = t0()
-<<<<<<< HEAD
-  _renderEffect(() => _setDynamicProps(n0, [_ctx.obj, { id: "foo" }], true))
-=======
-  _setInheritAttrs(true)
+"import { setDynamicProps as _setDynamicProps, renderEffect as _renderEffect, template as _template } from 'vue';
+const t0 = _template("<div></div>")
+
+export function render(_ctx) {
+  const n0 = t0()
   let _obj
   _renderEffect(() => _obj !== _ctx.obj && (_obj = _setDynamicProps(n0, _obj, [_ctx.obj, { id: "foo" }], true)))
->>>>>>> 1bb9a0f8
   return n0
 }"
 `;
 
 exports[`compiler: element transform > v-bind="obj" between static props 1`] = `
-<<<<<<< HEAD
-"import { renderEffect as _renderEffect, setDynamicProps as _setDynamicProps, template as _template } from 'vue';
-=======
-"import { setInheritAttrs as _setInheritAttrs, setDynamicProps as _setDynamicProps, renderEffect as _renderEffect, template as _template } from 'vue/vapor';
->>>>>>> 1bb9a0f8
-const t0 = _template("<div></div>")
-
-export function render(_ctx) {
-  const n0 = t0()
-<<<<<<< HEAD
-  _renderEffect(() => _setDynamicProps(n0, [{ id: "foo" }, _ctx.obj, { class: "bar" }], true))
-=======
-  _setInheritAttrs(true)
+"import { setDynamicProps as _setDynamicProps, renderEffect as _renderEffect, template as _template } from 'vue';
+const t0 = _template("<div></div>")
+
+export function render(_ctx) {
+  const n0 = t0()
   let _obj
   _renderEffect(() => _obj !== _ctx.obj && (_obj = _setDynamicProps(n0, _obj, [{ id: "foo" }, _ctx.obj, { class: "bar" }], true)))
->>>>>>> 1bb9a0f8
   return n0
 }"
 `;
 
 exports[`compiler: element transform > v-on="obj" 1`] = `
-<<<<<<< HEAD
-"import { renderEffect as _renderEffect, setDynamicEvents as _setDynamicEvents, template as _template } from 'vue';
-=======
-"import { setDynamicEvents as _setDynamicEvents, renderEffect as _renderEffect, template as _template } from 'vue/vapor';
->>>>>>> 1bb9a0f8
+"import { setDynamicEvents as _setDynamicEvents, renderEffect as _renderEffect, template as _template } from 'vue';
 const t0 = _template("<div></div>")
 
 export function render(_ctx) {
