--- conflicted
+++ resolved
@@ -1,10 +1,6 @@
 {
   "name": "@vue/reactivity",
-<<<<<<< HEAD
-  "version": "3.5.14",
-=======
   "version": "3.5.17",
->>>>>>> eca0e1cc
   "description": "@vue/reactivity",
   "main": "index.js",
   "module": "dist/reactivity.esm-bundler.js",
