/* eslint-disable */
<<<<<<< HEAD
// Ported from https://github.com/stackblitz/alien-signals/blob/v1.0.4/src/system.ts
=======
// Ported from https://github.com/stackblitz/alien-signals/blob/v1.0.13/src/system.ts
>>>>>>> 826550cd
import type { ComputedRefImpl as Computed } from './computed.js'
import type { ReactiveEffect as Effect } from './effect.js'

export interface Dependency {
  subs: Link | undefined
  subsTail: Link | undefined
}

export interface Subscriber {
  flags: SubscriberFlags
  deps: Link | undefined
  depsTail: Link | undefined
}

export interface Link {
  dep: Dependency | Computed
  sub: Subscriber | Computed | Effect
  prevSub: Link | undefined
  nextSub: Link | undefined
  nextDep: Link | undefined
}

export const enum SubscriberFlags {
  Computed = 1 << 0,
  Effect = 1 << 1,
  Tracking = 1 << 2,
  Recursed = 1 << 4,
  Dirty = 1 << 5,
  PendingComputed = 1 << 6,
  Propagated = Dirty | PendingComputed,
}

interface OneWayLink<T> {
  target: T
  linked: OneWayLink<T> | undefined
}

const notifyBuffer: (Effect | undefined)[] = []

let batchDepth = 0
<<<<<<< HEAD
let queuedEffects: Effect | undefined
let queuedEffectsTail: Effect | undefined
=======
let notifyIndex = 0
let notifyBufferLength = 0
>>>>>>> 826550cd

export function startBatch(): void {
  ++batchDepth
}

export function endBatch(): void {
  if (!--batchDepth) {
    processEffectNotifications()
  }
}

export function link(dep: Dependency, sub: Subscriber): Link | undefined {
  const currentDep = sub.depsTail
  if (currentDep !== undefined && currentDep.dep === dep) {
    return
  }
  const nextDep = currentDep !== undefined ? currentDep.nextDep : sub.deps
  if (nextDep !== undefined && nextDep.dep === dep) {
    sub.depsTail = nextDep
    return
  }
  const depLastSub = dep.subsTail
  if (
    depLastSub !== undefined &&
    depLastSub.sub === sub &&
    isValidLink(depLastSub, sub)
  ) {
    return
  }
  return linkNewDep(dep, sub, nextDep, currentDep)
}

export function propagate(current: Link): void {
  let next = current.nextSub
  let branchs: OneWayLink<Link | undefined> | undefined
  let branchDepth = 0
  let targetFlag = SubscriberFlags.Dirty

  top: do {
    const sub = current.sub
    const subFlags = sub.flags

    let shouldNotify = false

    if (
      !(
        subFlags &
        (SubscriberFlags.Tracking |
          SubscriberFlags.Recursed |
          SubscriberFlags.Propagated)
      )
    ) {
      sub.flags = subFlags | targetFlag
      shouldNotify = true
    } else if (
      subFlags & SubscriberFlags.Recursed &&
      !(subFlags & SubscriberFlags.Tracking)
    ) {
      sub.flags = (subFlags & ~SubscriberFlags.Recursed) | targetFlag
      shouldNotify = true
    } else if (
      !(subFlags & SubscriberFlags.Propagated) &&
      isValidLink(current, sub)
    ) {
      sub.flags = subFlags | SubscriberFlags.Recursed | targetFlag
      shouldNotify = (sub as Dependency).subs !== undefined
    }

    if (shouldNotify) {
      const subSubs = (sub as Dependency).subs
      if (subSubs !== undefined) {
        current = subSubs
        if (subSubs.nextSub !== undefined) {
          branchs = { target: next, linked: branchs }
          ++branchDepth
          next = current.nextSub
        }
        targetFlag = SubscriberFlags.PendingComputed
        continue
      }
      if (subFlags & SubscriberFlags.Effect) {
        notifyBuffer[notifyBufferLength++] = sub as Effect
      }
    } else if (!(subFlags & (SubscriberFlags.Tracking | targetFlag))) {
      sub.flags = subFlags | targetFlag
    } else if (
      !(subFlags & targetFlag) &&
      subFlags & SubscriberFlags.Propagated &&
      isValidLink(current, sub)
    ) {
      sub.flags = subFlags | targetFlag
    }

    if ((current = next!) !== undefined) {
      next = current.nextSub
      targetFlag = branchDepth
        ? SubscriberFlags.PendingComputed
        : SubscriberFlags.Dirty
      continue
    }

    while (branchDepth--) {
      current = branchs!.target!
      branchs = branchs!.linked
      if (current !== undefined) {
        next = current.nextSub
        targetFlag = branchDepth
          ? SubscriberFlags.PendingComputed
          : SubscriberFlags.Dirty
        continue top
      }
    }

    break
  } while (true)

  if (!batchDepth) {
    processEffectNotifications()
  }
}

export function startTracking(sub: Subscriber): void {
  sub.depsTail = undefined
  sub.flags =
    (sub.flags & ~(SubscriberFlags.Recursed | SubscriberFlags.Propagated)) |
    SubscriberFlags.Tracking
}

export function endTracking(sub: Subscriber): void {
  const depsTail = sub.depsTail
  if (depsTail !== undefined) {
    const nextDep = depsTail.nextDep
    if (nextDep !== undefined) {
      clearTracking(nextDep)
      depsTail.nextDep = undefined
    }
  } else if (sub.deps !== undefined) {
    clearTracking(sub.deps)
    sub.deps = undefined
  }
  sub.flags &= ~SubscriberFlags.Tracking
}

export function updateDirtyFlag(
  sub: Subscriber,
  flags: SubscriberFlags,
): boolean {
  if (checkDirty(sub.deps!)) {
    sub.flags = flags | SubscriberFlags.Dirty
    return true
  } else {
    sub.flags = flags & ~SubscriberFlags.PendingComputed
    return false
  }
}

export function processComputedUpdate(
  computed: Computed,
  flags: SubscriberFlags,
): void {
<<<<<<< HEAD
  if (
    flags & SubscriberFlags.Dirty ||
    (checkDirty(computed.deps!)
      ? true
      : ((computed.flags = flags & ~SubscriberFlags.PendingComputed), false))
  ) {
=======
  if (flags & SubscriberFlags.Dirty || checkDirty(computed.deps!)) {
>>>>>>> 826550cd
    if (computed.update()) {
      const subs = computed.subs
      if (subs !== undefined) {
        shallowPropagate(subs)
      }
    }
<<<<<<< HEAD
=======
  } else {
    computed.flags = flags & ~SubscriberFlags.PendingComputed
>>>>>>> 826550cd
  }
}

export function processEffectNotifications(): void {
  while (notifyIndex < notifyBufferLength) {
    const effect = notifyBuffer[notifyIndex]!
    notifyBuffer[notifyIndex++] = undefined
    effect.notify()
  }
  notifyIndex = 0
  notifyBufferLength = 0
}

function linkNewDep(
  dep: Dependency,
  sub: Subscriber,
  nextDep: Link | undefined,
  depsTail: Link | undefined,
): Link {
  const newLink: Link = {
    dep,
    sub,
    nextDep,
    prevSub: undefined,
    nextSub: undefined,
  }

  if (depsTail === undefined) {
    sub.deps = newLink
  } else {
    depsTail.nextDep = newLink
  }

  if (dep.subs === undefined) {
    dep.subs = newLink
  } else {
    const oldTail = dep.subsTail!
    newLink.prevSub = oldTail
    oldTail.nextSub = newLink
  }

  sub.depsTail = newLink
  dep.subsTail = newLink

  return newLink
}

function checkDirty(current: Link): boolean {
  let prevLinks: OneWayLink<Link> | undefined
  let checkDepth = 0
  let dirty: boolean

  top: do {
    dirty = false
    const dep = current.dep

    if (current.sub.flags & SubscriberFlags.Dirty) {
      dirty = true
    } else if ('flags' in dep) {
      const depFlags = dep.flags
      if (
        (depFlags & (SubscriberFlags.Computed | SubscriberFlags.Dirty)) ===
        (SubscriberFlags.Computed | SubscriberFlags.Dirty)
      ) {
        if ((dep as Computed).update()) {
          const subs = dep.subs!
          if (subs.nextSub !== undefined) {
            shallowPropagate(subs)
          }
          dirty = true
        }
      } else if (
        (depFlags &
          (SubscriberFlags.Computed | SubscriberFlags.PendingComputed)) ===
        (SubscriberFlags.Computed | SubscriberFlags.PendingComputed)
      ) {
        if (current.nextSub !== undefined || current.prevSub !== undefined) {
          prevLinks = { target: current, linked: prevLinks }
        }
        current = dep.deps!
        ++checkDepth
        continue
      }
    }

    if (!dirty && current.nextDep !== undefined) {
      current = current.nextDep
      continue
    }

<<<<<<< HEAD
    if (stack) {
      let sub = link.sub as Computed
      do {
        --stack
        const subSubs = sub.subs!

        if (dirty) {
          if (sub.update()) {
            if ((link = subSubs.prevSub!) !== undefined) {
              subSubs.prevSub = undefined
              shallowPropagate(subSubs)
              sub = link.sub as Computed
            } else {
              sub = subSubs.sub as Computed
            }
            continue
=======
    while (checkDepth) {
      --checkDepth
      const sub = current.sub as Computed
      const firstSub = sub.subs!
      if (dirty) {
        if (sub.update()) {
          if (firstSub.nextSub !== undefined) {
            current = prevLinks!.target
            prevLinks = prevLinks!.linked
            shallowPropagate(firstSub)
          } else {
            current = firstSub
>>>>>>> 826550cd
          }
          continue
        }
      } else {
        sub.flags &= ~SubscriberFlags.PendingComputed
      }
      if (firstSub.nextSub !== undefined) {
        current = prevLinks!.target
        prevLinks = prevLinks!.linked
      } else {
        current = firstSub
      }
      if (current.nextDep !== undefined) {
        current = current.nextDep
        continue top
      }
      dirty = false
    }

    return dirty
  } while (true)
}

function shallowPropagate(link: Link): void {
  do {
    const sub = link.sub
    const subFlags = sub.flags
    if (
      (subFlags & (SubscriberFlags.PendingComputed | SubscriberFlags.Dirty)) ===
      SubscriberFlags.PendingComputed
    ) {
      sub.flags = subFlags | SubscriberFlags.Dirty
    }
    link = link.nextSub!
  } while (link !== undefined)
}

function isValidLink(checkLink: Link, sub: Subscriber): boolean {
  const depsTail = sub.depsTail
  if (depsTail !== undefined) {
    let link = sub.deps!
    do {
      if (link === checkLink) {
        return true
      }
      if (link === depsTail) {
        break
      }
      link = link.nextDep!
    } while (link !== undefined)
  }
  return false
}

function clearTracking(link: Link): void {
  do {
    const dep = link.dep
    const nextDep = link.nextDep
    const nextSub = link.nextSub
    const prevSub = link.prevSub

    if (nextSub !== undefined) {
      nextSub.prevSub = prevSub
    } else {
      dep.subsTail = prevSub
    }

    if (prevSub !== undefined) {
      prevSub.nextSub = nextSub
    } else {
      dep.subs = nextSub
    }

    if (dep.subs === undefined && 'deps' in dep) {
      const depFlags = dep.flags
      if (!(depFlags & SubscriberFlags.Dirty)) {
        dep.flags = depFlags | SubscriberFlags.Dirty
      }
      const depDeps = dep.deps
      if (depDeps !== undefined) {
        link = depDeps
        dep.depsTail!.nextDep = nextDep
        dep.deps = undefined
        dep.depsTail = undefined
        continue
      }
    }
    link = nextDep!
  } while (link !== undefined)
}<|MERGE_RESOLUTION|>--- conflicted
+++ resolved
@@ -1,9 +1,5 @@
 /* eslint-disable */
-<<<<<<< HEAD
-// Ported from https://github.com/stackblitz/alien-signals/blob/v1.0.4/src/system.ts
-=======
 // Ported from https://github.com/stackblitz/alien-signals/blob/v1.0.13/src/system.ts
->>>>>>> 826550cd
 import type { ComputedRefImpl as Computed } from './computed.js'
 import type { ReactiveEffect as Effect } from './effect.js'
 
@@ -44,13 +40,8 @@
 const notifyBuffer: (Effect | undefined)[] = []
 
 let batchDepth = 0
-<<<<<<< HEAD
-let queuedEffects: Effect | undefined
-let queuedEffectsTail: Effect | undefined
-=======
 let notifyIndex = 0
 let notifyBufferLength = 0
->>>>>>> 826550cd
 
 export function startBatch(): void {
   ++batchDepth
@@ -211,27 +202,15 @@
   computed: Computed,
   flags: SubscriberFlags,
 ): void {
-<<<<<<< HEAD
-  if (
-    flags & SubscriberFlags.Dirty ||
-    (checkDirty(computed.deps!)
-      ? true
-      : ((computed.flags = flags & ~SubscriberFlags.PendingComputed), false))
-  ) {
-=======
   if (flags & SubscriberFlags.Dirty || checkDirty(computed.deps!)) {
->>>>>>> 826550cd
     if (computed.update()) {
       const subs = computed.subs
       if (subs !== undefined) {
         shallowPropagate(subs)
       }
     }
-<<<<<<< HEAD
-=======
   } else {
     computed.flags = flags & ~SubscriberFlags.PendingComputed
->>>>>>> 826550cd
   }
 }
 
@@ -322,24 +301,6 @@
       continue
     }
 
-<<<<<<< HEAD
-    if (stack) {
-      let sub = link.sub as Computed
-      do {
-        --stack
-        const subSubs = sub.subs!
-
-        if (dirty) {
-          if (sub.update()) {
-            if ((link = subSubs.prevSub!) !== undefined) {
-              subSubs.prevSub = undefined
-              shallowPropagate(subSubs)
-              sub = link.sub as Computed
-            } else {
-              sub = subSubs.sub as Computed
-            }
-            continue
-=======
     while (checkDepth) {
       --checkDepth
       const sub = current.sub as Computed
@@ -352,7 +313,6 @@
             shallowPropagate(firstSub)
           } else {
             current = firstSub
->>>>>>> 826550cd
           }
           continue
         }
