import { isArray, isIntegerKey, isMap, isSymbol } from '@vue/shared'
import { type TrackOpTypes, TriggerOpTypes } from './constants'
import { onTrack, triggerEventInfos } from './debug'
import { activeSub } from './effect'
import {
  type Dependency,
  type Link,
  endBatch,
  link,
  propagate,
  startBatch,
} from './system'

class Dep implements Dependency {
  _subs: Link | undefined = undefined
  subsTail: Link | undefined = undefined

  constructor(
    private map: KeyToDepMap,
    private key: unknown,
  ) {}

<<<<<<< HEAD
  get subs(): Link | undefined {
    return this._subs
=======
  /**
   * For object property deps cleanup
   */
  map?: KeyToDepMap = undefined
  key?: unknown = undefined

  /**
   * Subscriber counter
   */
  sc: number = 0

  /**
   * @internal
   */
  readonly __v_skip = true
  // TODO isolatedDeclarations ReactiveFlags.SKIP

  constructor(public computed?: ComputedRefImpl | undefined) {
    if (__DEV__) {
      this.subsHead = undefined
    }
>>>>>>> eca0e1cc
  }

  set subs(value: Link | undefined) {
    this._subs = value
    if (value === undefined) {
      this.map.delete(this.key)
    }
  }
}

// The main WeakMap that stores {target -> key -> dep} connections.
// Conceptually, it's easier to think of a dependency as a Dep class
// which maintains a Set of subscribers, but we simply store them as
// raw Maps to reduce memory overhead.
type KeyToDepMap = Map<any, Dep>

export const targetMap: WeakMap<object, KeyToDepMap> = new WeakMap()

export const ITERATE_KEY: unique symbol = Symbol(
  __DEV__ ? 'Object iterate' : '',
)
export const MAP_KEY_ITERATE_KEY: unique symbol = Symbol(
  __DEV__ ? 'Map keys iterate' : '',
)
export const ARRAY_ITERATE_KEY: unique symbol = Symbol(
  __DEV__ ? 'Array iterate' : '',
)

/**
 * Tracks access to a reactive property.
 *
 * This will check which effect is running at the moment and record it as dep
 * which records all effects that depend on the reactive property.
 *
 * @param target - Object holding the reactive property.
 * @param type - Defines the type of access to the reactive property.
 * @param key - Identifier of the reactive property to track.
 */
export function track(target: object, type: TrackOpTypes, key: unknown): void {
  if (activeSub !== undefined) {
    let depsMap = targetMap.get(target)
    if (!depsMap) {
      targetMap.set(target, (depsMap = new Map()))
    }
    let dep = depsMap.get(key)
    if (!dep) {
      depsMap.set(key, (dep = new Dep(depsMap, key)))
    }
    if (__DEV__) {
      onTrack(activeSub!, {
        target,
        type,
        key,
      })
    }
    link(dep, activeSub!)
  }
}

/**
 * Finds all deps associated with the target (or a specific property) and
 * triggers the effects stored within.
 *
 * @param target - The reactive object.
 * @param type - Defines the type of the operation that needs to trigger effects.
 * @param key - Can be used to target a specific reactive property in the target object.
 */
export function trigger(
  target: object,
  type: TriggerOpTypes,
  key?: unknown,
  newValue?: unknown,
  oldValue?: unknown,
  oldTarget?: Map<unknown, unknown> | Set<unknown>,
): void {
  const depsMap = targetMap.get(target)
  if (!depsMap) {
    // never been tracked
    return
  }

  const run = (dep: Dependency | undefined) => {
    if (dep !== undefined && dep.subs !== undefined) {
      if (__DEV__) {
        triggerEventInfos.push({
          target,
          type,
          key,
          newValue,
          oldValue,
          oldTarget,
        })
      }
      propagate(dep.subs)
      if (__DEV__) {
        triggerEventInfos.pop()
      }
    }
  }

  startBatch()

  if (type === TriggerOpTypes.CLEAR) {
    // collection being cleared
    // trigger all effects for target
    depsMap.forEach(run)
  } else {
    const targetIsArray = isArray(target)
    const isArrayIndex = targetIsArray && isIntegerKey(key)

    if (targetIsArray && key === 'length') {
      const newLength = Number(newValue)
      depsMap.forEach((dep, key) => {
        if (
          key === 'length' ||
          key === ARRAY_ITERATE_KEY ||
          (!isSymbol(key) && key >= newLength)
        ) {
          run(dep)
        }
      })
    } else {
      // schedule runs for SET | ADD | DELETE
      if (key !== void 0 || depsMap.has(void 0)) {
        run(depsMap.get(key))
      }

      // schedule ARRAY_ITERATE for any numeric key change (length is handled above)
      if (isArrayIndex) {
        run(depsMap.get(ARRAY_ITERATE_KEY))
      }

      // also run for iteration key on ADD | DELETE | Map.SET
      switch (type) {
        case TriggerOpTypes.ADD:
          if (!targetIsArray) {
            run(depsMap.get(ITERATE_KEY))
            if (isMap(target)) {
              run(depsMap.get(MAP_KEY_ITERATE_KEY))
            }
          } else if (isArrayIndex) {
            // new index added to array -> length changes
            run(depsMap.get('length'))
          }
          break
        case TriggerOpTypes.DELETE:
          if (!targetIsArray) {
            run(depsMap.get(ITERATE_KEY))
            if (isMap(target)) {
              run(depsMap.get(MAP_KEY_ITERATE_KEY))
            }
          }
          break
        case TriggerOpTypes.SET:
          if (isMap(target)) {
            run(depsMap.get(ITERATE_KEY))
          }
          break
      }
    }
  }

  endBatch()
}

export function getDepFromReactive(
  object: any,
  key: string | number | symbol,
): Dependency | undefined {
  const depMap = targetMap.get(object)
  return depMap && depMap.get(key)
}<|MERGE_RESOLUTION|>--- conflicted
+++ resolved
@@ -15,37 +15,19 @@
   _subs: Link | undefined = undefined
   subsTail: Link | undefined = undefined
 
-  constructor(
-    private map: KeyToDepMap,
-    private key: unknown,
-  ) {}
-
-<<<<<<< HEAD
-  get subs(): Link | undefined {
-    return this._subs
-=======
-  /**
-   * For object property deps cleanup
-   */
-  map?: KeyToDepMap = undefined
-  key?: unknown = undefined
-
-  /**
-   * Subscriber counter
-   */
-  sc: number = 0
-
   /**
    * @internal
    */
   readonly __v_skip = true
   // TODO isolatedDeclarations ReactiveFlags.SKIP
 
-  constructor(public computed?: ComputedRefImpl | undefined) {
-    if (__DEV__) {
-      this.subsHead = undefined
-    }
->>>>>>> eca0e1cc
+  constructor(
+    private map: KeyToDepMap,
+    private key: unknown,
+  ) {}
+
+  get subs(): Link | undefined {
+    return this._subs
   }
 
   set subs(value: Link | undefined) {
