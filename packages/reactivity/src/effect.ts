import { extend, hasChanged } from '@vue/shared'
import type { ComputedRefImpl } from './computed'
import type { TrackOpTypes, TriggerOpTypes } from './constants'
import { type Dep, globalVersion } from './dep'
import { activeEffectScope } from './effectScope'
import { warn } from './warning'

export type EffectScheduler = (...args: any[]) => any

export type DebuggerEvent = {
  effect: Subscriber
} & DebuggerEventExtraInfo

export type DebuggerEventExtraInfo = {
  target: object
  type: TrackOpTypes | TriggerOpTypes
  key: any
  newValue?: any
  oldValue?: any
  oldTarget?: Map<any, any> | Set<any>
}

export interface DebuggerOptions {
  onTrack?: (event: DebuggerEvent) => void
  onTrigger?: (event: DebuggerEvent) => void
}

export interface ReactiveEffectOptions extends DebuggerOptions {
  scheduler?: EffectScheduler
  allowRecurse?: boolean
  onStop?: () => void
}

export interface ReactiveEffectRunner<T = any> {
  (): T
  effect: ReactiveEffect
}

export let activeSub: Subscriber | undefined

export enum EffectFlags {
  ACTIVE = 1 << 0,
  RUNNING = 1 << 1,
  TRACKING = 1 << 2,
  NOTIFIED = 1 << 3,
  DIRTY = 1 << 4,
  ALLOW_RECURSE = 1 << 5,
  NO_BATCH = 1 << 6,
}

/**
 * Subscriber is a type that tracks (or subscribes to) a list of deps.
 */
export interface Subscriber extends DebuggerOptions {
  /**
   * Head of the doubly linked list representing the deps
   * @internal
   */
  deps?: Link
  /**
   * Tail of the same list
   * @internal
   */
  depsTail?: Link
  /**
   * @internal
   */
  flags: EffectFlags
  /**
   * @internal
   */
  notify(): void
}

/**
 * Represents a link between a source (Dep) and a subscriber (Effect or Computed).
 * Deps and subs have a many-to-many relationship - each link between a
 * dep and a sub is represented by a Link instance.
 *
 * A Link is also a node in two doubly-linked lists - one for the associated
 * sub to track all its deps, and one for the associated dep to track all its
 * subs.
 *
 * @internal
 */
export interface Link {
  dep: Dep
  sub: Subscriber
<<<<<<< HEAD

  /**
   * - Before each effect run, all previous dep links' version are reset to -1
   * - During the run, a link's version is synced with the source dep on access
   * - After the run, links with version -1 (that were never used) are cleaned
   *   up
   */
  version: number

  /**
   * Pointers for doubly-linked lists
   */
  nextDep?: Link
  prevDep?: Link

  nextSub?: Link
  prevSub?: Link
=======
>>>>>>> 5590ca36

  prevActiveLink?: Link
}

export class ReactiveEffect<T = any>
  implements Subscriber, ReactiveEffectOptions
{
  /**
   * - Before each effect run, all previous dep links' version are reset to -1
   * - During the run, a link's version is synced with the source dep on access
   * - After the run, links with version -1 (that were never used) are cleaned
   *   up
   */
  version: number

  /**
   * Pointers for doubly-linked lists
   */
  nextDep?: Link
  prevDep?: Link

  nextSub?: Link
  prevSub?: Link

  prevActiveLink?: Link
}

export class ReactiveEffect<T = any>
  implements Subscriber, ReactiveEffectOptions
{
  /**
   * @internal
   */
  deps?: Link = undefined
  /**
   * @internal
   */
  depsTail?: Link = undefined
  /**
   * @internal
   */
  flags: EffectFlags = EffectFlags.ACTIVE | EffectFlags.TRACKING
  /**
   * @internal
   */
  nextEffect?: ReactiveEffect = undefined
  /**
   * @internal
   */
  cleanup?: () => void = undefined

  scheduler?: EffectScheduler = undefined
  onStop?: () => void
  onTrack?: (event: DebuggerEvent) => void
  onTrigger?: (event: DebuggerEvent) => void

  constructor(public fn: () => T) {
    if (activeEffectScope && activeEffectScope.active) {
      activeEffectScope.effects.push(this)
    }
  }

  /**
   * @internal
   */
  notify() {
    if (
      this.flags & EffectFlags.RUNNING &&
      !(this.flags & EffectFlags.ALLOW_RECURSE)
    ) {
      return
    }
    if (this.flags & EffectFlags.NO_BATCH) {
      return this.trigger()
    }
    if (!(this.flags & EffectFlags.NOTIFIED)) {
      this.flags |= EffectFlags.NOTIFIED
      this.nextEffect = batchedEffect
      batchedEffect = this
    }
  }

  run() {
    // TODO cleanupEffect

    if (!(this.flags & EffectFlags.ACTIVE)) {
      // stopped during cleanup
      return this.fn()
    }

    this.flags |= EffectFlags.RUNNING
    cleanupEffect(this)
    prepareDeps(this)
    const prevEffect = activeSub
    const prevShouldTrack = shouldTrack
    activeSub = this
    shouldTrack = true

    try {
      return this.fn()
    } finally {
      if (__DEV__ && activeSub !== this) {
        warn(
          'Active effect was not restored correctly - ' +
            'this is likely a Vue internal bug.',
        )
      }
      cleanupDeps(this)
      activeSub = prevEffect
      shouldTrack = prevShouldTrack
      this.flags &= ~EffectFlags.RUNNING
    }
  }

  stop() {
    if (this.flags & EffectFlags.ACTIVE) {
      for (let link = this.deps; link; link = link.nextDep) {
        removeSub(link)
      }
      this.deps = this.depsTail = undefined
      cleanupEffect(this)
      this.onStop && this.onStop()
      this.flags &= ~EffectFlags.ACTIVE
    }
  }

  trigger() {
    if (this.scheduler) {
      this.scheduler()
    } else {
      this.runIfDirty()
    }
  }

  /**
   * @internal
   */
  runIfDirty() {
    if (isDirty(this)) {
      this.run()
<<<<<<< HEAD
    }
  }

  get dirty() {
    return isDirty(this)
  }
}

let batchDepth = 0
let batchedEffect: ReactiveEffect | undefined

/**
 * @internal
 */
export function startBatch() {
  batchDepth++
}

/**
 * Run batched effects when all batches have ended
 * @internal
 */
export function endBatch() {
  if (batchDepth > 1) {
    batchDepth--
    return
  }

  let error: unknown
  while (batchedEffect) {
    let e: ReactiveEffect | undefined = batchedEffect
    batchedEffect = undefined
    while (e) {
      const next: ReactiveEffect | undefined = e.nextEffect
      e.nextEffect = undefined
      e.flags &= ~EffectFlags.NOTIFIED
      if (e.flags & EffectFlags.ACTIVE) {
        try {
          e.trigger()
        } catch (err) {
          if (!error) error = err
        }
      }
      e = next
    }
  }

  batchDepth--
  if (error) throw error
}

function prepareDeps(sub: Subscriber) {
  // Prepare deps for tracking, starting from the head
  for (let link = sub.deps; link; link = link.nextDep) {
    // set all previous deps' (if any) version to -1 so that we can track
    // which ones are unused after the run
    link.version = -1
    // store previous active sub if link was being used in another context
    link.prevActiveLink = link.dep.activeLink
    link.dep.activeLink = link
  }
}

function cleanupDeps(sub: Subscriber) {
  // Cleanup unsued deps
  let head
  let tail = sub.depsTail
  for (let link = tail; link; link = link.prevDep) {
    if (link.version === -1) {
      if (link === tail) tail = link.prevDep
      // unused - remove it from the dep's subscribing effect list
      removeSub(link)
      // also remove it from this effect's dep list
      removeDep(link)
    } else {
      // The new head is the last node seen which wasn't removed
      // from the doubly-linked list
      head = link
    }

    // restore previous active link if any
    link.dep.activeLink = link.prevActiveLink
    link.prevActiveLink = undefined
  }
  // set the new head & tail
  sub.deps = head
  sub.depsTail = tail
}

function isDirty(sub: Subscriber): boolean {
  for (let link = sub.deps; link; link = link.nextDep) {
    if (
      link.dep.version !== link.version ||
      (link.dep.computed && refreshComputed(link.dep.computed) === false) ||
      link.dep.version !== link.version
    ) {
      return true
=======
    }
  }

  get dirty() {
    return isDirty(this)
  }
}

let batchDepth = 0
let batchedEffect: ReactiveEffect | undefined

/**
 * @internal
 */
export function startBatch() {
  batchDepth++
}

/**
 * Run batched effects when all batches have ended
 * @internal
 */
export function endBatch() {
  if (batchDepth > 1) {
    batchDepth--
    return
  }

  let error: unknown
  while (batchedEffect) {
    let e: ReactiveEffect | undefined = batchedEffect
    batchedEffect = undefined
    while (e) {
      const next: ReactiveEffect | undefined = e.nextEffect
      e.nextEffect = undefined
      e.flags &= ~EffectFlags.NOTIFIED
      if (e.flags & EffectFlags.ACTIVE) {
        try {
          e.trigger()
        } catch (err) {
          if (!error) error = err
        }
      }
      e = next
    }
  }

  batchDepth--
  if (error) throw error
}

function prepareDeps(sub: Subscriber) {
  // Prepare deps for tracking, starting from the head
  for (let link = sub.deps; link; link = link.nextDep) {
    // set all previous deps' (if any) version to -1 so that we can track
    // which ones are unused after the run
    link.version = -1
    // store previous active sub if link was being used in another context
    link.prevActiveLink = link.dep.activeLink
    link.dep.activeLink = link
  }
}

function cleanupDeps(sub: Subscriber) {
  // Cleanup unsued deps
  let head
  let tail = sub.depsTail
  for (let link = tail; link; link = link.prevDep) {
    if (link.version === -1) {
      if (link === tail) tail = link.prevDep
      // unused - remove it from the dep's subscribing effect list
      removeSub(link)
      // also remove it from this effect's dep list
      removeDep(link)
    } else {
      // The new head is the last node seen which wasn't removed
      // from the doubly-linked list
      head = link
    }

    // restore previous active link if any
    link.dep.activeLink = link.prevActiveLink
    link.prevActiveLink = undefined
  }
  // set the new head & tail
  sub.deps = head
  sub.depsTail = tail
}

function isDirty(sub: Subscriber): boolean {
  for (let link = sub.deps; link; link = link.nextDep) {
    if (
      link.dep.version !== link.version ||
      (link.dep.computed && refreshComputed(link.dep.computed) === false) ||
      link.dep.version !== link.version
    ) {
      return true
    }
  }
  // @ts-expect-error only for backwards compatibility where libs manually set
  // this flag - e.g. Pinia's testing module
  if (sub._dirty) {
    return true
  }
  return false
}

/**
 * Returning false indicates the refresh failed
 * @internal
 */
export function refreshComputed(computed: ComputedRefImpl) {
  if (computed.flags & EffectFlags.RUNNING) {
    return false
  }
  if (
    computed.flags & EffectFlags.TRACKING &&
    !(computed.flags & EffectFlags.DIRTY)
  ) {
    return
  }
  computed.flags &= ~EffectFlags.DIRTY

  // Global version fast path when no reactive changes has happened since
  // last refresh.
  if (computed.globalVersion === globalVersion) {
    return
  }
  computed.globalVersion = globalVersion

  const dep = computed.dep
  computed.flags |= EffectFlags.RUNNING
  // In SSR there will be no render effect, so the computed has no subscriber
  // and therefore tracks no deps, thus we cannot rely on the dirty check.
  // Instead, computed always re-evaluate and relies on the globalVersion
  // fast path above for caching.
  if (dep.version > 0 && !computed.isSSR && !isDirty(computed)) {
    computed.flags &= ~EffectFlags.RUNNING
    return
  }

  const prevSub = activeSub
  const prevShouldTrack = shouldTrack
  activeSub = computed
  shouldTrack = true

  try {
    prepareDeps(computed)
    const value = computed.fn()
    if (dep.version === 0 || hasChanged(value, computed._value)) {
      computed._value = value
      dep.version++
>>>>>>> 5590ca36
    }
  } catch (err) {
    dep.version++
    throw err
  } finally {
    activeSub = prevSub
    shouldTrack = prevShouldTrack
    cleanupDeps(computed)
    computed.flags &= ~EffectFlags.RUNNING
  }
  // @ts-expect-error only for backwards compatibility where libs manually set
  // this flag - e.g. Pinia's testing module
  if (sub._dirty) {
    return true
  }
  return false
}

<<<<<<< HEAD
/**
 * Returning false indicates the refresh failed
 * @internal
 */
export function refreshComputed(computed: ComputedRefImpl) {
  if (computed.flags & EffectFlags.RUNNING) {
    return false
  }
  if (
    computed.flags & EffectFlags.TRACKING &&
    !(computed.flags & EffectFlags.DIRTY)
  ) {
    return
  }
  computed.flags &= ~EffectFlags.DIRTY

  // Global version fast path when no reactive changes has happened since
  // last refresh.
  if (computed.globalVersion === globalVersion) {
    return
  }
  computed.globalVersion = globalVersion

  const dep = computed.dep
  computed.flags |= EffectFlags.RUNNING
  // In SSR there will be no render effect, so the computed has no subscriber
  // and therefore tracks no deps, thus we cannot rely on the dirty check.
  // Instead, computed always re-evaluate and relies on the globalVersion
  // fast path above for caching.
  if (dep.version > 0 && !computed.isSSR && !isDirty(computed)) {
    computed.flags &= ~EffectFlags.RUNNING
    return
  }

  const prevSub = activeSub
  const prevShouldTrack = shouldTrack
  activeSub = computed
  shouldTrack = true

  try {
    prepareDeps(computed)
    const value = computed.fn()
    if (dep.version === 0 || hasChanged(value, computed._value)) {
      computed._value = value
      dep.version++
    }
  } catch (err) {
    dep.version++
  }

  activeSub = prevSub
  shouldTrack = prevShouldTrack
  cleanupDeps(computed)
  computed.flags &= ~EffectFlags.RUNNING
}

function removeSub(link: Link) {
  const { dep, prevSub, nextSub } = link
  if (prevSub) {
    prevSub.nextSub = nextSub
    link.prevSub = undefined
  }
  if (nextSub) {
    nextSub.prevSub = prevSub
    link.nextSub = undefined
  }
  if (dep.subs === link) {
    // was previous tail, point new tail to prev
    dep.subs = prevSub
  }

  if (!dep.subs && dep.computed) {
    // last subscriber removed
    // if computed, unsubscribe it from all its deps so this computed and its
    // value can be GCed
    dep.computed.flags &= ~EffectFlags.TRACKING
    for (let l = dep.computed.deps; l; l = l.nextDep) {
      removeSub(l)
    }
  }
}

=======
function removeSub(link: Link) {
  const { dep, prevSub, nextSub } = link
  if (prevSub) {
    prevSub.nextSub = nextSub
    link.prevSub = undefined
  }
  if (nextSub) {
    nextSub.prevSub = prevSub
    link.nextSub = undefined
  }
  if (dep.subs === link) {
    // was previous tail, point new tail to prev
    dep.subs = prevSub
  }

  if (!dep.subs && dep.computed) {
    // last subscriber removed
    // if computed, unsubscribe it from all its deps so this computed and its
    // value can be GCed
    dep.computed.flags &= ~EffectFlags.TRACKING
    for (let l = dep.computed.deps; l; l = l.nextDep) {
      removeSub(l)
    }
  }
}

>>>>>>> 5590ca36
function removeDep(link: Link) {
  const { prevDep, nextDep } = link
  if (prevDep) {
    prevDep.nextDep = nextDep
    link.prevDep = undefined
  }
  if (nextDep) {
    nextDep.prevDep = prevDep
    link.nextDep = undefined
  }
}

export interface ReactiveEffectRunner<T = any> {
  (): T
  effect: ReactiveEffect
}

export function effect<T = any>(
  fn: () => T,
  options?: ReactiveEffectOptions,
): ReactiveEffectRunner<T> {
  if ((fn as ReactiveEffectRunner).effect instanceof ReactiveEffect) {
    fn = (fn as ReactiveEffectRunner).effect.fn
  }

  const e = new ReactiveEffect(fn)
  if (options) {
    extend(e, options)
  }
  try {
    e.run()
  } catch (err) {
    e.stop()
    throw err
  }
  const runner = e.run.bind(e) as ReactiveEffectRunner
  runner.effect = e
  return runner
}

/**
 * Stops the effect associated with the given runner.
 *
 * @param runner - Association with the effect to stop tracking.
 */
export function stop(runner: ReactiveEffectRunner) {
  runner.effect.stop()
}

/**
 * @internal
 */
export let shouldTrack = true
const trackStack: boolean[] = []

/**
 * Temporarily pauses tracking.
 */
export function pauseTracking() {
  trackStack.push(shouldTrack)
  shouldTrack = false
}

/**
 * Re-enables effect tracking (if it was paused).
 */
export function enableTracking() {
  trackStack.push(shouldTrack)
  shouldTrack = true
}

/**
 * Resets the previous global effect tracking state.
 */
export function resetTracking() {
  const last = trackStack.pop()
  shouldTrack = last === undefined ? true : last
}

/**
 * Registers a cleanup function for the current active effect.
 * The cleanup function is called right before the next effect run, or when the
 * effect is stopped.
 *
 * Throws a warning iff there is no currenct active effect. The warning can be
 * suppressed by passing `true` to the second argument.
 *
 * @param fn - the cleanup function to be registered
 * @param failSilently - if `true`, will not throw warning when called without
 * an active effect.
 */
export function onEffectCleanup(fn: () => void, failSilently = false) {
  if (activeSub instanceof ReactiveEffect) {
    activeSub.cleanup = fn
  } else if (__DEV__ && !failSilently) {
    warn(
      `onEffectCleanup() was called when there was no active effect` +
        ` to associate with.`,
    )
  }
}

function cleanupEffect(e: ReactiveEffect) {
  const { cleanup } = e
  e.cleanup = undefined
  if (cleanup) {
    // run cleanup without active effect
    const prevSub = activeSub
    activeSub = undefined
    try {
      cleanup()
    } finally {
      activeSub = prevSub
    }
  }
}<|MERGE_RESOLUTION|>--- conflicted
+++ resolved
@@ -86,33 +86,7 @@
 export interface Link {
   dep: Dep
   sub: Subscriber
-<<<<<<< HEAD
-
-  /**
-   * - Before each effect run, all previous dep links' version are reset to -1
-   * - During the run, a link's version is synced with the source dep on access
-   * - After the run, links with version -1 (that were never used) are cleaned
-   *   up
-   */
-  version: number
-
-  /**
-   * Pointers for doubly-linked lists
-   */
-  nextDep?: Link
-  prevDep?: Link
-
-  nextSub?: Link
-  prevSub?: Link
-=======
->>>>>>> 5590ca36
-
-  prevActiveLink?: Link
-}
-
-export class ReactiveEffect<T = any>
-  implements Subscriber, ReactiveEffectOptions
-{
+
   /**
    * - Before each effect run, all previous dep links' version are reset to -1
    * - During the run, a link's version is synced with the source dep on access
@@ -246,7 +220,6 @@
   runIfDirty() {
     if (isDirty(this)) {
       this.run()
-<<<<<<< HEAD
     }
   }
 
@@ -344,104 +317,6 @@
       link.dep.version !== link.version
     ) {
       return true
-=======
-    }
-  }
-
-  get dirty() {
-    return isDirty(this)
-  }
-}
-
-let batchDepth = 0
-let batchedEffect: ReactiveEffect | undefined
-
-/**
- * @internal
- */
-export function startBatch() {
-  batchDepth++
-}
-
-/**
- * Run batched effects when all batches have ended
- * @internal
- */
-export function endBatch() {
-  if (batchDepth > 1) {
-    batchDepth--
-    return
-  }
-
-  let error: unknown
-  while (batchedEffect) {
-    let e: ReactiveEffect | undefined = batchedEffect
-    batchedEffect = undefined
-    while (e) {
-      const next: ReactiveEffect | undefined = e.nextEffect
-      e.nextEffect = undefined
-      e.flags &= ~EffectFlags.NOTIFIED
-      if (e.flags & EffectFlags.ACTIVE) {
-        try {
-          e.trigger()
-        } catch (err) {
-          if (!error) error = err
-        }
-      }
-      e = next
-    }
-  }
-
-  batchDepth--
-  if (error) throw error
-}
-
-function prepareDeps(sub: Subscriber) {
-  // Prepare deps for tracking, starting from the head
-  for (let link = sub.deps; link; link = link.nextDep) {
-    // set all previous deps' (if any) version to -1 so that we can track
-    // which ones are unused after the run
-    link.version = -1
-    // store previous active sub if link was being used in another context
-    link.prevActiveLink = link.dep.activeLink
-    link.dep.activeLink = link
-  }
-}
-
-function cleanupDeps(sub: Subscriber) {
-  // Cleanup unsued deps
-  let head
-  let tail = sub.depsTail
-  for (let link = tail; link; link = link.prevDep) {
-    if (link.version === -1) {
-      if (link === tail) tail = link.prevDep
-      // unused - remove it from the dep's subscribing effect list
-      removeSub(link)
-      // also remove it from this effect's dep list
-      removeDep(link)
-    } else {
-      // The new head is the last node seen which wasn't removed
-      // from the doubly-linked list
-      head = link
-    }
-
-    // restore previous active link if any
-    link.dep.activeLink = link.prevActiveLink
-    link.prevActiveLink = undefined
-  }
-  // set the new head & tail
-  sub.deps = head
-  sub.depsTail = tail
-}
-
-function isDirty(sub: Subscriber): boolean {
-  for (let link = sub.deps; link; link = link.nextDep) {
-    if (
-      link.dep.version !== link.version ||
-      (link.dep.computed && refreshComputed(link.dep.computed) === false) ||
-      link.dep.version !== link.version
-    ) {
-      return true
     }
   }
   // @ts-expect-error only for backwards compatibility where libs manually set
@@ -497,7 +372,6 @@
     if (dep.version === 0 || hasChanged(value, computed._value)) {
       computed._value = value
       dep.version++
->>>>>>> 5590ca36
     }
   } catch (err) {
     dep.version++
@@ -508,69 +382,6 @@
     cleanupDeps(computed)
     computed.flags &= ~EffectFlags.RUNNING
   }
-  // @ts-expect-error only for backwards compatibility where libs manually set
-  // this flag - e.g. Pinia's testing module
-  if (sub._dirty) {
-    return true
-  }
-  return false
-}
-
-<<<<<<< HEAD
-/**
- * Returning false indicates the refresh failed
- * @internal
- */
-export function refreshComputed(computed: ComputedRefImpl) {
-  if (computed.flags & EffectFlags.RUNNING) {
-    return false
-  }
-  if (
-    computed.flags & EffectFlags.TRACKING &&
-    !(computed.flags & EffectFlags.DIRTY)
-  ) {
-    return
-  }
-  computed.flags &= ~EffectFlags.DIRTY
-
-  // Global version fast path when no reactive changes has happened since
-  // last refresh.
-  if (computed.globalVersion === globalVersion) {
-    return
-  }
-  computed.globalVersion = globalVersion
-
-  const dep = computed.dep
-  computed.flags |= EffectFlags.RUNNING
-  // In SSR there will be no render effect, so the computed has no subscriber
-  // and therefore tracks no deps, thus we cannot rely on the dirty check.
-  // Instead, computed always re-evaluate and relies on the globalVersion
-  // fast path above for caching.
-  if (dep.version > 0 && !computed.isSSR && !isDirty(computed)) {
-    computed.flags &= ~EffectFlags.RUNNING
-    return
-  }
-
-  const prevSub = activeSub
-  const prevShouldTrack = shouldTrack
-  activeSub = computed
-  shouldTrack = true
-
-  try {
-    prepareDeps(computed)
-    const value = computed.fn()
-    if (dep.version === 0 || hasChanged(value, computed._value)) {
-      computed._value = value
-      dep.version++
-    }
-  } catch (err) {
-    dep.version++
-  }
-
-  activeSub = prevSub
-  shouldTrack = prevShouldTrack
-  cleanupDeps(computed)
-  computed.flags &= ~EffectFlags.RUNNING
 }
 
 function removeSub(link: Link) {
@@ -599,34 +410,6 @@
   }
 }
 
-=======
-function removeSub(link: Link) {
-  const { dep, prevSub, nextSub } = link
-  if (prevSub) {
-    prevSub.nextSub = nextSub
-    link.prevSub = undefined
-  }
-  if (nextSub) {
-    nextSub.prevSub = prevSub
-    link.nextSub = undefined
-  }
-  if (dep.subs === link) {
-    // was previous tail, point new tail to prev
-    dep.subs = prevSub
-  }
-
-  if (!dep.subs && dep.computed) {
-    // last subscriber removed
-    // if computed, unsubscribe it from all its deps so this computed and its
-    // value can be GCed
-    dep.computed.flags &= ~EffectFlags.TRACKING
-    for (let l = dep.computed.deps; l; l = l.nextDep) {
-      removeSub(l)
-    }
-  }
-}
-
->>>>>>> 5590ca36
 function removeDep(link: Link) {
   const { prevDep, nextDep } = link
   if (prevDep) {
