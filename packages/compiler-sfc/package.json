--- conflicted
+++ resolved
@@ -1,10 +1,6 @@
 {
   "name": "@vue/compiler-sfc",
-<<<<<<< HEAD
-  "version": "3.5.14",
-=======
   "version": "3.5.17",
->>>>>>> eca0e1cc
   "description": "@vue/compiler-sfc",
   "main": "dist/compiler-sfc.cjs.js",
   "module": "dist/compiler-sfc.esm-browser.js",
@@ -66,10 +62,6 @@
     "postcss-modules": "^6.0.1",
     "postcss-selector-parser": "^7.1.0",
     "pug": "^3.0.3",
-<<<<<<< HEAD
-    "sass": "^1.86.3"
-=======
     "sass": "^1.89.2"
->>>>>>> eca0e1cc
   }
 }