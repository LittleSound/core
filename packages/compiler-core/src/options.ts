import type {
  ElementNode,
  Namespace,
  Namespaces,
  ParentNode,
  TemplateChildNode,
} from './ast'
import type { CompilerError } from './errors'
import type {
  DirectiveTransform,
  NodeTransform,
  TransformContext,
} from './transform'
import type { CompilerCompatOptions } from './compat/compatConfig'
import type { ParserPlugin } from '@babel/parser'

export interface ErrorHandlingOptions {
  onWarn?: (warning: CompilerError) => void
  onError?: (error: CompilerError) => void
}

export interface ParserOptions
  extends ErrorHandlingOptions,
    CompilerCompatOptions {
  /**
   * Base mode is platform agnostic and only parses HTML-like template syntax,
   * treating all tags the same way. Specific tag parsing behavior can be
   * configured by higher-level compilers.
   *
   * HTML mode adds additional logic for handling special parsing behavior in
   * `<script>`, `<style>`,`<title>` and `<textarea>`.
   * The logic is handled inside compiler-core for efficiency.
   *
   * SFC mode treats content of all root-level tags except `<template>` as plain
   * text.
   */
  parseMode?: 'base' | 'html' | 'sfc'
  /**
   * Specify the root namespace to use when parsing a template.
   * Defaults to `Namespaces.HTML` (0).
   */
  ns?: Namespaces
  /**
   * e.g. platform native elements, e.g. `<div>` for browsers
   */
  isNativeTag?: (tag: string) => boolean
  /**
   * e.g. native elements that can self-close, e.g. `<img>`, `<br>`, `<hr>`
   */
  isVoidTag?: (tag: string) => boolean
  /**
   * e.g. elements that should preserve whitespace inside, e.g. `<pre>`
   */
  isPreTag?: (tag: string) => boolean
  /**
   * Platform-specific built-in components e.g. `<Transition>`
   */
  isBuiltInComponent?: (tag: string) => symbol | void
  /**
   * Separate option for end users to extend the native elements list
   */
  isCustomElement?: (tag: string) => boolean | void
  /**
   * Get tag namespace
   */
  getNamespace?: (
    tag: string,
    parent: ElementNode | undefined,
    rootNamespace: Namespace,
  ) => Namespace
  /**
   * @default ['{{', '}}']
   */
  delimiters?: [string, string]
  /**
   * Whitespace handling strategy
   * @default 'condense'
   */
  whitespace?: 'preserve' | 'condense'
  /**
   * Only used for DOM compilers that runs in the browser.
   * In non-browser builds, this option is ignored.
   */
  decodeEntities?: (rawText: string, asAttr: boolean) => string
  /**
   * Whether to keep comments in the templates AST.
   * This defaults to `true` in development and `false` in production builds.
   */
  comments?: boolean
  /**
   * Parse JavaScript expressions with Babel.
   * @default false
   */
  prefixIdentifiers?: boolean
  /**
   * A list of parser plugins to enable for `@babel/parser`, which is used to
   * parse expressions in bindings and interpolations.
   * https://babeljs.io/docs/en/next/babel-parser#plugins
   */
  expressionPlugins?: ParserPlugin[]
}

export type HoistTransform = (
  children: TemplateChildNode[],
  context: TransformContext,
  parent: ParentNode,
) => void

export enum BindingTypes {
  /**
   * returned from data()
   */
  DATA = 'data',
  /**
   * declared as a prop
   */
  PROPS = 'props',
  /**
   * a local alias of a `<script setup>` destructured prop.
   * the original is stored in __propsAliases of the bindingMetadata object.
   */
  PROPS_ALIASED = 'props-aliased',
  /**
   * a let binding (may or may not be a ref)
   */
  SETUP_LET = 'setup-let',
  /**
   * a const binding that can never be a ref.
   * these bindings don't need `unref()` calls when processed in inlined
   * template expressions.
   */
  SETUP_CONST = 'setup-const',
  /**
   * a const binding that does not need `unref()`, but may be mutated.
   */
  SETUP_REACTIVE_CONST = 'setup-reactive-const',
  /**
   * a const binding that may be a ref.
   */
  SETUP_MAYBE_REF = 'setup-maybe-ref',
  /**
   * bindings that are guaranteed to be refs
   */
  SETUP_REF = 'setup-ref',
  /**
   * declared by other options, e.g. computed, inject
   */
  OPTIONS = 'options',
  /**
   * a literal constant, e.g. 'foo', 1, true
   */
  LITERAL_CONST = 'literal-const',
}

export type BindingMetadata = {
  [key: string]: BindingTypes | undefined
} & {
  __isScriptSetup?: boolean
  __propsAliases?: Record<string, string>
}

interface SharedTransformCodegenOptions {
  /**
   * Transform expressions like {{ foo }} to `_ctx.foo`.
   * If this option is false, the generated code will be wrapped in a
   * `with (this) { ... }` block.
   * - This is force-enabled in module mode, since modules are by default strict
   * and cannot use `with`
   * @default mode === 'module'
   */
  prefixIdentifiers?: boolean
  /**
   * A list of parser plugins to enable for `@babel/parser`, which is used to
   * parse expressions in bindings and interpolations.
   * https://babeljs.io/docs/en/next/babel-parser#plugins
   */
  expressionPlugins?: ParserPlugin[]
  /**
   * Control whether generate SSR-optimized render functions instead.
   * The resulting function must be attached to the component via the
   * `ssrRender` option instead of `render`.
   *
   * When compiler generates code for SSR's fallback branch, we need to set it to false:
   *  - context.ssr = false
   *
   * see `subTransform` in `ssrTransformComponent.ts`
   */
  ssr?: boolean
  /**
   * Indicates whether the compiler generates code for SSR,
   * it is always true when generating code for SSR,
   * regardless of whether we are generating code for SSR's fallback branch,
   * this means that when the compiler generates code for SSR's fallback branch:
   *  - context.ssr = false
   *  - context.inSSR = true
   */
  inSSR?: boolean
  /**
   * Optional binding metadata analyzed from script - used to optimize
   * binding access when `prefixIdentifiers` is enabled.
   */
  bindingMetadata?: BindingMetadata
  /**
   * Compile the function for inlining inside setup().
   * This allows the function to directly access setup() local bindings.
   */
  inline?: boolean
  /**
   * Indicates that transforms and codegen should try to output valid TS code
   */
  isTS?: boolean
  /**
   * Filename for source map generation.
   * Also used for self-recursive reference in templates
   * @default 'template.vue.html'
   */
  filename?: string
}

export interface TransformOptions
  extends SharedTransformCodegenOptions,
    ErrorHandlingOptions,
    CompilerCompatOptions {
  /**
   * An array of node transforms to be applied to every AST node.
   */
  nodeTransforms?: NodeTransform[]
  /**
   * An object of { name: transform } to be applied to every directive attribute
   * node found on element nodes.
   */
  directiveTransforms?: Record<string, DirectiveTransform | undefined>
  /**
   * An optional hook to transform a node being hoisted.
   * used by compiler-dom to turn hoisted nodes into stringified HTML vnodes.
   * @default null
   */
  transformHoist?: HoistTransform | null
  /**
   * If the pairing runtime provides additional built-in elements, use this to
   * mark them as built-in so the compiler will generate component vnodes
   * for them.
   */
  isBuiltInComponent?: (tag: string) => symbol | void
  /**
   * Used by some transforms that expects only native elements
   */
  isCustomElement?: (tag: string) => boolean | void
  /**
<<<<<<< HEAD
   * Hoist static VNodes and props objects to `_hoisted_x` constants
=======
   * Transform expressions like {{ foo }} to `_ctx.foo`.
   * If this option is false, the generated code will be wrapped in a
   * `with (this) { ... }` block.
   * - This is force-enabled in module mode, since modules are by default strict
   * and cannot use `with`
   * @default mode === 'module'
   */
  prefixIdentifiers?: boolean
  /**
   * Cache static VNodes and props objects to `_hoisted_x` constants
>>>>>>> 524e660e
   * @default false
   */
  hoistStatic?: boolean
  /**
   * Cache v-on handlers to avoid creating new inline functions on each render,
   * also avoids the need for dynamically patching the handlers by wrapping it.
   * e.g `@click="foo"` by default is compiled to `{ onClick: foo }`. With this
   * option it's compiled to:
   * ```js
   * { onClick: _cache[0] || (_cache[0] = e => _ctx.foo(e)) }
   * ```
   * - Requires "prefixIdentifiers" to be enabled because it relies on scope
   * analysis to determine if a handler is safe to cache.
   * @default false
   */
  cacheHandlers?: boolean
  /**
   * SFC scoped styles ID
   */
  scopeId?: string | null
  /**
   * Indicates this SFC template has used :slotted in its styles
   * Defaults to `true` for backwards compatibility - SFC tooling should set it
   * to `false` if no `:slotted` usage is detected in `<style>`
   */
  slotted?: boolean
  /**
   * SFC `<style vars>` injection string
   * Should already be an object expression, e.g. `{ 'xxxx-color': color }`
   * needed to render inline CSS variables on component root
   */
  ssrCssVars?: string
  /**
   * Whether to compile the template assuming it needs to handle HMR.
   * Some edge cases may need to generate different code for HMR to work
   * correctly, e.g. #6938, #7138
   */
  hmr?: boolean
}

export interface CodegenOptions extends SharedTransformCodegenOptions {
  /**
   * - `module` mode will generate ES module import statements for helpers
   * and export the render function as the default export.
   * - `function` mode will generate a single `const { helpers... } = Vue`
   * statement and return the render function. It expects `Vue` to be globally
   * available (or passed by wrapping the code with an IIFE). It is meant to be
   * used with `new Function(code)()` to generate a render function at runtime.
   * @default 'function'
   */
  mode?: 'module' | 'function'
  /**
   * Generate source map?
   * @default false
   */
  sourceMap?: boolean
  /**
   * SFC scoped styles ID
   */
  scopeId?: string | null
  /**
   * Option to optimize helper import bindings via variable assignment
   * (only used for webpack code-split)
   * @default false
   */
  optimizeImports?: boolean
  /**
   * Customize where to import runtime helpers from.
   * @default 'vue'
   */
  runtimeModuleName?: string
  /**
   * Customize where to import runtime helpers from.
   * @default 'vue/vapor'
   */
  vaporRuntimeModuleName?: string
  /**
   * Customize where to import ssr runtime helpers from/**
   * @default 'vue/server-renderer'
   */
  ssrRuntimeModuleName?: string
  /**
   * Customize the global variable name of `Vue` to get helpers from
   * in function mode
   * @default 'Vue'
   */
  runtimeGlobalName?: string
}

export type CompilerOptions = ParserOptions & TransformOptions & CodegenOptions<|MERGE_RESOLUTION|>--- conflicted
+++ resolved
@@ -247,9 +247,6 @@
    */
   isCustomElement?: (tag: string) => boolean | void
   /**
-<<<<<<< HEAD
-   * Hoist static VNodes and props objects to `_hoisted_x` constants
-=======
    * Transform expressions like {{ foo }} to `_ctx.foo`.
    * If this option is false, the generated code will be wrapped in a
    * `with (this) { ... }` block.
@@ -260,7 +257,6 @@
   prefixIdentifiers?: boolean
   /**
    * Cache static VNodes and props objects to `_hoisted_x` constants
->>>>>>> 524e660e
    * @default false
    */
   hoistStatic?: boolean
