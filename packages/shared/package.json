--- conflicted
+++ resolved
@@ -1,10 +1,6 @@
 {
   "name": "@vue/shared",
-<<<<<<< HEAD
-  "version": "3.5.14",
-=======
   "version": "3.5.17",
->>>>>>> eca0e1cc
   "description": "internal utils shared across @vue packages",
   "main": "index.js",
   "module": "dist/shared.esm-bundler.js",
