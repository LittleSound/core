--- conflicted
+++ resolved
@@ -28,10 +28,7 @@
   // effect
   effect,
   stop,
-<<<<<<< HEAD
-=======
   getCurrentWatcher,
->>>>>>> 9a36f2a0
   onWatcherCleanup,
   ReactiveEffect,
   // effect scope
