--- conflicted
+++ resolved
@@ -299,10 +299,7 @@
   ObjectDirective,
   FunctionDirective,
   DirectiveArguments,
-<<<<<<< HEAD
-  DirectiveModifiers
-=======
->>>>>>> a41c5f1f
+  DirectiveModifiers,
 } from './directives'
 export type { SuspenseBoundary } from './components/Suspense'
 export type {
