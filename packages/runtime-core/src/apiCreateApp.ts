import {
  type Component,
  type ComponentInternalInstance,
  type ConcreteComponent,
  type Data,
  type GenericComponent,
  type GenericComponentInstance,
  validateComponentName,
} from './component'
import type {
  ComponentOptions,
  MergedComponentOptions,
  RuntimeCompilerOptions,
} from './componentOptions'
import type {
  ComponentCustomProperties,
  ComponentPublicInstance,
} from './componentPublicInstance'
import { type Directive, validateDirectiveName } from './directives'
import type {
  ElementNamespace,
  RootRenderFunction,
  UnmountComponentFn,
} from './renderer'
import type { InjectionKey } from './apiInject'
import { warn } from './warning'
import type { VNode } from './vnode'
import { devtoolsInitApp, devtoolsUnmountApp } from './devtools'
import { NO, extend, isFunction, isObject } from '@vue/shared'
import { version } from '.'
import { installAppCompatProperties } from './compat/global'
import type { NormalizedPropsOptions } from './componentProps'
import type { ObjectEmitsOptions } from './componentEmits'
import { ErrorCodes, callWithAsyncErrorHandling } from './errorHandling'
import type { DefineComponent } from './apiDefineComponent'

export interface App<HostElement = any> {
  version: string
  config: AppConfig

  use<Options extends unknown[]>(
    plugin: Plugin<Options>,
    ...options: NoInfer<Options>
  ): this
  use<Options>(plugin: Plugin<Options>, options: NoInfer<Options>): this

  mixin(mixin: ComponentOptions): this
  component(name: string): Component | undefined
  component<T extends Component | DefineComponent>(
    name: string,
    component: T,
  ): this
  directive<
    HostElement = any,
    Value = any,
    Modifiers extends string = string,
    Arg extends string = string,
  >(
    name: string,
  ): Directive<HostElement, Value, Modifiers, Arg> | undefined
  directive<
    HostElement = any,
    Value = any,
    Modifiers extends string = string,
    Arg extends string = string,
  >(
    name: string,
    directive: Directive<HostElement, Value, Modifiers, Arg>,
  ): this
  mount(
    rootContainer: HostElement | string,
    /**
     * @internal
     */
    isHydrate?: boolean,
    /**
     * @internal
     */
    namespace?: boolean | ElementNamespace,
    /**
     * @internal
     */
    vnode?: VNode,
  ): ComponentPublicInstance
  unmount(): void
  onUnmount(cb: () => void): void
  provide<T, K = InjectionKey<T> | string | number>(
    key: K,
    value: K extends InjectionKey<infer V> ? V : T,
  ): this

  /**
   * Runs a function with the app as active instance. This allows using of `inject()` within the function to get access
   * to variables provided via `app.provide()`.
   *
   * @param fn - function to run with the app as active instance
   */
  runWithContext<T>(fn: () => T): T

  // internal, but we need to expose these for the server-renderer and devtools
  _uid: number
  _component: GenericComponent
  _props: Data | null
  _container: HostElement | null
  _context: AppContext
  _instance: GenericComponentInstance | null

  /**
   * @internal custom element vnode
   */
  _ceVNode?: VNode

  /**
   * v2 compat only
   */
  filter?(name: string): Function | undefined
  filter?(name: string, filter: Function): this

  /**
   * @internal v3 compat only
   */
  _createRoot?(options: ComponentOptions): ComponentPublicInstance
}

export type OptionMergeFunction = (to: unknown, from: unknown) => any

/**
 * Shared app config between vdom and vapor
 */
export interface GenericAppConfig {
  performance?: boolean
  errorHandler?: (
    err: unknown,
    instance: ComponentPublicInstance | null,
    info: string,
  ) => void
  warnHandler?: (
    msg: string,
    instance: ComponentPublicInstance | null,
    trace: string,
  ) => void

  /**
<<<<<<< HEAD
   * TODO document for 3.5
   * Enable warnings for computed getters that recursively trigger itself.
   */
  warnRecursiveComputed?: boolean
=======
   * Options to pass to `@vue/compiler-dom`.
   * Only supported in runtime compiler build.
   */
  compilerOptions: RuntimeCompilerOptions

  /**
   * @deprecated use config.compilerOptions.isCustomElement
   */
  isCustomElement?: (tag: string) => boolean
>>>>>>> ff31f50b

  /**
   * Whether to throw unhandled errors in production.
   * Default is `false` to avoid crashing on any error (and only logs it)
   * But in some cases, e.g. SSR, throwing might be more desirable.
   */
  throwUnhandledErrorInProduction?: boolean

  /**
   * Prefix for all useId() calls within this app
   */
  idPrefix?: string
}

export interface AppConfig extends GenericAppConfig {
  // @private
  readonly isNativeTag: (tag: string) => boolean

  optionMergeStrategies: Record<string, OptionMergeFunction>
  globalProperties: ComponentCustomProperties & Record<string, any>

  /**
   * Options to pass to `@vue/compiler-dom`.
   * Only supported in runtime compiler build.
   */
  compilerOptions: RuntimeCompilerOptions

  /**
   * @deprecated use config.compilerOptions.isCustomElement
   */
  isCustomElement?: (tag: string) => boolean
}

/**
 * The vapor in vdom implementation is in runtime-vapor/src/vdomInterop.ts
 * @internal
 */
export interface VaporInteropInterface {
  mount(
    vnode: VNode,
    container: any,
    anchor: any,
    parentComponent: ComponentInternalInstance | null,
  ): GenericComponentInstance // VaporComponentInstance
  update(n1: VNode, n2: VNode, shouldUpdate: boolean): void
  unmount(vnode: VNode, doRemove?: boolean): void
  move(vnode: VNode, container: any, anchor: any): void
  slot(n1: VNode | null, n2: VNode, container: any, anchor: any): void

  vdomMount: (component: ConcreteComponent, props?: any, slots?: any) => any
  vdomUnmount: UnmountComponentFn
  vdomSlot: (
    slots: any,
    name: string | (() => string),
    props: Record<string, any>,
    parentComponent: any, // VaporComponentInstance
    fallback?: any, // VaporSlot
  ) => any
}

/**
 * Minimal app context shared between vdom and vapor
 */
export interface GenericAppContext {
  app: App // for devtools
  config: GenericAppConfig
  provides: Record<string | symbol, any>
  components?: Record<string, Component>
  directives?: Record<string, Directive>
  /**
   * HMR only
   * @internal
   */
  reload?: () => void

  /**
   * @internal vapor interop only
   */
  vapor?: VaporInteropInterface
}

export interface AppContext extends GenericAppContext {
  config: AppConfig
  components: Record<string, Component>
  directives: Record<string, Directive>
  mixins: ComponentOptions[]

  /**
   * Cache for merged/normalized component options
   * Each app instance has its own cache because app-level global mixins and
   * optionMergeStrategies can affect merge behavior.
   * @internal
   */
  optionsCache: WeakMap<ComponentOptions, MergedComponentOptions>
  /**
   * Cache for normalized props options
   * @internal
   */
  propsCache: WeakMap<ConcreteComponent, NormalizedPropsOptions>
  /**
   * Cache for normalized emits options
   * @internal
   */
  emitsCache: WeakMap<ConcreteComponent, ObjectEmitsOptions | null>
  /**
   * v2 compat only
   * @internal
   */
  filters?: Record<string, Function>
}

type PluginInstallFunction<Options = any[]> = Options extends unknown[]
  ? (app: App, ...options: Options) => any
  : (app: App, options: Options) => any

export type ObjectPlugin<Options = any[]> = {
  install: PluginInstallFunction<Options>
}
export type FunctionPlugin<Options = any[]> = PluginInstallFunction<Options> &
  Partial<ObjectPlugin<Options>>

export type Plugin<
  Options = any[],
  // TODO: in next major Options extends unknown[] and remove P
  P extends unknown[] = Options extends unknown[] ? Options : [Options],
> = FunctionPlugin<P> | ObjectPlugin<P>

export function createAppContext(): AppContext {
  return {
    app: null as any,
    config: {
      isNativeTag: NO,
      performance: false,
      globalProperties: {},
      optionMergeStrategies: {},
      errorHandler: undefined,
      warnHandler: undefined,
      compilerOptions: {},
    },
    mixins: [],
    components: {},
    directives: {},
    provides: Object.create(null),
    optionsCache: new WeakMap(),
    propsCache: new WeakMap(),
    emitsCache: new WeakMap(),
  }
}

export type CreateAppFunction<HostElement, Comp = Component> = (
  rootComponent: Comp,
  rootProps?: Data | null,
) => App<HostElement>

let uid = 0

export type AppMountFn<HostElement> = (
  app: App,
  rootContainer: HostElement,
  isHydrate?: boolean,
  namespace?: boolean | ElementNamespace,
) => GenericComponentInstance

export type AppUnmountFn = (app: App) => void

/**
 * @internal
 */
export function createAppAPI<HostElement, Comp = Component>(
  // render: RootRenderFunction<HostElement>,
  // hydrate?: RootHydrateFunction,
  mount: AppMountFn<HostElement>,
  unmount: AppUnmountFn,
  getPublicInstance: (instance: GenericComponentInstance) => any,
  render?: RootRenderFunction,
): CreateAppFunction<HostElement, Comp> {
  return function createApp(rootComponent, rootProps = null) {
    if (!isFunction(rootComponent)) {
      rootComponent = extend({}, rootComponent)
    }

    if (rootProps != null && !isObject(rootProps)) {
      __DEV__ && warn(`root props passed to app.mount() must be an object.`)
      rootProps = null
    }

    const context = createAppContext()
    const installedPlugins = new WeakSet()
    const pluginCleanupFns: Array<() => any> = []

    let isMounted = false

    const app: App = (context.app = {
      _uid: uid++,
      _component: rootComponent as ConcreteComponent,
      _props: rootProps,
      _container: null,
      _context: context,
      _instance: null,

      version,

      get config() {
        return context.config
      },

      set config(v) {
        if (__DEV__) {
          warn(
            `app.config cannot be replaced. Modify individual options instead.`,
          )
        }
      },

      use(plugin: Plugin, ...options: any[]) {
        if (installedPlugins.has(plugin)) {
          __DEV__ && warn(`Plugin has already been applied to target app.`)
        } else if (plugin && isFunction(plugin.install)) {
          installedPlugins.add(plugin)
          plugin.install(app, ...options)
        } else if (isFunction(plugin)) {
          installedPlugins.add(plugin)
          plugin(app, ...options)
        } else if (__DEV__) {
          warn(
            `A plugin must either be a function or an object with an "install" ` +
              `function.`,
          )
        }
        return app
      },

      mixin(mixin: ComponentOptions) {
        if (__FEATURE_OPTIONS_API__) {
          if (!context.mixins.includes(mixin)) {
            context.mixins.push(mixin)
          } else if (__DEV__) {
            warn(
              'Mixin has already been applied to target app' +
                (mixin.name ? `: ${mixin.name}` : ''),
            )
          }
        } else if (__DEV__) {
          warn('Mixins are only available in builds supporting Options API')
        }
        return app
      },

      component(name: string, component?: Component): any {
        if (__DEV__) {
          validateComponentName(name, context.config)
        }
        if (!component) {
          return context.components[name]
        }
        if (__DEV__ && context.components[name]) {
          warn(`Component "${name}" has already been registered in target app.`)
        }
        context.components[name] = component
        return app
      },

      directive(name: string, directive?: Directive) {
        if (__DEV__) {
          validateDirectiveName(name)
        }

        if (!directive) {
          return context.directives[name] as any
        }
        if (__DEV__ && context.directives[name]) {
          warn(`Directive "${name}" has already been registered in target app.`)
        }
        context.directives[name] = directive
        return app
      },

      mount(
        rootContainer: HostElement & { __vue_app__?: App },
        isHydrate?: boolean,
        namespace?: boolean | ElementNamespace,
      ): any {
        if (!isMounted) {
          // #5571
          if (__DEV__ && rootContainer.__vue_app__) {
            warn(
              `There is already an app instance mounted on the host container.\n` +
                ` If you want to mount another app on the same host container,` +
                ` you need to unmount the previous app by calling \`app.unmount()\` first.`,
            )
          }
          const instance = mount(app, rootContainer, isHydrate, namespace)

          if (__DEV__ || __FEATURE_PROD_DEVTOOLS__) {
            app._instance = instance
            devtoolsInitApp(app, version)
          }

          isMounted = true
          app._container = rootContainer
          // for devtools and telemetry
          rootContainer.__vue_app__ = app

          return getPublicInstance(instance)
        } else if (__DEV__) {
          warn(
            `App has already been mounted.\n` +
              `If you want to remount the same app, move your app creation logic ` +
              `into a factory function and create fresh app instances for each ` +
              `mount - e.g. \`const createMyApp = () => createApp(App)\``,
          )
        }
      },

      onUnmount(cleanupFn: () => void) {
        if (__DEV__ && typeof cleanupFn !== 'function') {
          warn(
            `Expected function as first argument to app.onUnmount(), ` +
              `but got ${typeof cleanupFn}`,
          )
        }
        pluginCleanupFns.push(cleanupFn)
      },

      unmount() {
        if (isMounted) {
          callWithAsyncErrorHandling(
            pluginCleanupFns,
            app._instance,
            ErrorCodes.APP_UNMOUNT_CLEANUP,
          )
          unmount(app)
          if (__DEV__ || __FEATURE_PROD_DEVTOOLS__) {
            app._instance = null
            devtoolsUnmountApp(app)
          }
          delete app._container.__vue_app__
        } else if (__DEV__) {
          warn(`Cannot unmount an app that is not mounted.`)
        }
      },

      provide(key, value) {
        if (__DEV__ && (key as string | symbol) in context.provides) {
          warn(
            `App already provides property with key "${String(key)}". ` +
              `It will be overwritten with the new value.`,
          )
        }

        context.provides[key as string | symbol] = value

        return app
      },

      runWithContext(fn) {
        const lastApp = currentApp
        currentApp = app
        try {
          return fn()
        } finally {
          currentApp = lastApp
        }
      },
    })

    if (__COMPAT__) {
      installAppCompatProperties(
        app,
        context,
        // vapor doesn't have compat mode so this is always passed
        render!,
      )
    }

    return app
  }
}

/**
 * @internal Used to identify the current app when using `inject()` within
 * `app.runWithContext()`.
 */
export let currentApp: App<unknown> | null = null<|MERGE_RESOLUTION|>--- conflicted
+++ resolved
@@ -141,24 +141,6 @@
   ) => void
 
   /**
-<<<<<<< HEAD
-   * TODO document for 3.5
-   * Enable warnings for computed getters that recursively trigger itself.
-   */
-  warnRecursiveComputed?: boolean
-=======
-   * Options to pass to `@vue/compiler-dom`.
-   * Only supported in runtime compiler build.
-   */
-  compilerOptions: RuntimeCompilerOptions
-
-  /**
-   * @deprecated use config.compilerOptions.isCustomElement
-   */
-  isCustomElement?: (tag: string) => boolean
->>>>>>> ff31f50b
-
-  /**
    * Whether to throw unhandled errors in production.
    * Default is `false` to avoid crashing on any error (and only logs it)
    * But in some cases, e.g. SSR, throwing might be more desirable.
