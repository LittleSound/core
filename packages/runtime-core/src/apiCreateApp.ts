--- conflicted
+++ resolved
@@ -1,13 +1,8 @@
 import {
-<<<<<<< HEAD
-  ConcreteComponent,
-=======
   type Component,
   type ComponentInternalInstance,
   type ConcreteComponent,
-  type Data,
   getExposeProxy,
->>>>>>> a41c5f1f
   validateComponentName,
 } from './component'
 import type {
@@ -26,11 +21,7 @@
 import { type VNode, cloneVNode, createVNode } from './vnode'
 import type { RootHydrateFunction } from './hydration'
 import { devtoolsInitApp, devtoolsUnmountApp } from './devtools'
-<<<<<<< HEAD
-import { isFunction, NO, isObject, extend, Data } from '@vue/shared'
-=======
-import { NO, extend, isFunction, isObject } from '@vue/shared'
->>>>>>> a41c5f1f
+import { type Data, NO, extend, isFunction, isObject } from '@vue/shared'
 import { version } from '.'
 import { installAppCompatProperties } from './compat/global'
 import type { NormalizedPropsOptions } from './componentProps'
