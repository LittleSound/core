--- conflicted
+++ resolved
@@ -1,12 +1,7 @@
 import { ErrorCodes, callWithErrorHandling, handleError } from './errorHandling'
-<<<<<<< HEAD
-import { Awaited, isArray, NOOP } from '@vue/shared'
-import { ComponentInternalInstance, getComponentName } from './component'
-import { ReactiveEffect } from '@vue/reactivity'
-=======
 import { type Awaited, NOOP, isArray } from '@vue/shared'
 import { type ComponentInternalInstance, getComponentName } from './component'
->>>>>>> 91830698
+import type { ReactiveEffect } from '@vue/reactivity'
 
 export interface SchedulerJob extends Function {
   id?: number
