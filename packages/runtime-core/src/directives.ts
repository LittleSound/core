--- conflicted
+++ resolved
@@ -26,27 +26,17 @@
 import { pauseTracking, resetTracking } from '@vue/reactivity'
 import { traverse } from './apiWatch'
 
-<<<<<<< HEAD
 export interface DirectiveBinding<
   Value = any,
   Modifiers extends string = string,
   Arg extends string = string,
 > {
-  instance: ComponentPublicInstance | null
+  instance: ComponentPublicInstance | Record<string, any> | null
   value: Value
   oldValue: Value | null
   arg?: Arg
   modifiers: DirectiveModifiers<Modifiers>
   dir: ObjectDirective<any, Value>
-=======
-export interface DirectiveBinding<V = any> {
-  instance: ComponentPublicInstance | Record<string, any> | null
-  value: V
-  oldValue: V | null
-  arg?: string
-  modifiers: DirectiveModifiers
-  dir: ObjectDirective<any, V>
->>>>>>> 3e89a0da
 }
 
 export type DirectiveHook<
