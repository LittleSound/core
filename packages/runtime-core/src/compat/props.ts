--- conflicted
+++ resolved
@@ -1,15 +1,10 @@
-import { isArray, Data } from '@vue/shared'
+import { type Data, isArray } from '@vue/shared'
 import { inject } from '../apiInject'
-<<<<<<< HEAD
-import { ComponentInternalInstance } from '../component'
-import { ComponentOptions, resolveMergedOptions } from '../componentOptions'
-=======
-import type { ComponentInternalInstance, Data } from '../component'
+import type { ComponentInternalInstance } from '../component'
 import {
   type ComponentOptions,
   resolveMergedOptions,
 } from '../componentOptions'
->>>>>>> a41c5f1f
 import { DeprecationTypes, warnDeprecation } from './compatConfig'
 
 export function createPropsDefaultThis(
