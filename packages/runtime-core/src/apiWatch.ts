import {
  type BaseWatchErrorCodes,
  type BaseWatchOptions,
  type ComputedRef,
  type DebuggerOptions,
  type Ref,
  baseWatch,
  getCurrentScope,
} from '@vue/reactivity'
import {
  type SchedulerJob,
  usePreScheduler,
  useSyncScheduler,
} from './scheduler'
import {
  EMPTY_OBJ,
  NOOP,
  extend,
  isFunction,
  isString,
  remove,
} from '@vue/shared'
import {
  type ComponentInternalInstance,
  currentInstance,
  isInSSRComponentSetup,
  setCurrentInstance,
  unsetCurrentInstance,
} from './component'
import { handleError as handleErrorWithInstance } from './errorHandling'
import { usePostRenderScheduler } from './renderer'
import { warn } from './warning'
import type { ObjectWatchOptionItem } from './componentOptions'
import { useSSRContext } from './helpers/useSsrContext'

export type WatchEffect = (onCleanup: OnCleanup) => void

export type WatchSource<T = any> = Ref<T> | ComputedRef<T> | (() => T)

export type WatchCallback<V = any, OV = any> = (
  value: V,
  oldValue: OV,
  onCleanup: OnCleanup,
) => any

type MapSources<T, Immediate> = {
  [K in keyof T]: T[K] extends WatchSource<infer V>
    ? Immediate extends true
      ? V | undefined
      : V
    : T[K] extends object
      ? Immediate extends true
        ? T[K] | undefined
        : T[K]
      : never
}

type OnCleanup = (cleanupFn: () => void) => void

export interface WatchOptionsBase extends DebuggerOptions {
  flush?: 'pre' | 'post' | 'sync'
}

export interface WatchOptions<Immediate = boolean> extends WatchOptionsBase {
  immediate?: Immediate
  deep?: boolean
  once?: boolean
}

export type WatchStopHandle = () => void

// Simple effect.
export function watchEffect(
  effect: WatchEffect,
  options?: WatchOptionsBase,
): WatchStopHandle {
  return doWatch(effect, null, options)
}

export function watchPostEffect(
  effect: WatchEffect,
  options?: DebuggerOptions,
) {
  return doWatch(
    effect,
    null,
    __DEV__ ? extend({}, options as any, { flush: 'post' }) : { flush: 'post' },
  )
}

export function watchSyncEffect(
  effect: WatchEffect,
  options?: DebuggerOptions,
) {
  return doWatch(
    effect,
    null,
    __DEV__ ? extend({}, options as any, { flush: 'sync' }) : { flush: 'sync' },
  )
}

type MultiWatchSources = (WatchSource<unknown> | object)[]

// overload: single source + cb
export function watch<T, Immediate extends Readonly<boolean> = false>(
  source: WatchSource<T>,
  cb: WatchCallback<T, Immediate extends true ? T | undefined : T>,
  options?: WatchOptions<Immediate>,
): WatchStopHandle

// overload: array of multiple sources + cb
export function watch<
  T extends MultiWatchSources,
  Immediate extends Readonly<boolean> = false,
>(
  sources: [...T],
  cb: WatchCallback<MapSources<T, false>, MapSources<T, Immediate>>,
  options?: WatchOptions<Immediate>,
): WatchStopHandle

// overload: multiple sources w/ `as const`
// watch([foo, bar] as const, () => {})
// somehow [...T] breaks when the type is readonly
export function watch<
  T extends Readonly<MultiWatchSources>,
  Immediate extends Readonly<boolean> = false,
>(
  source: T,
  cb: WatchCallback<MapSources<T, false>, MapSources<T, Immediate>>,
  options?: WatchOptions<Immediate>,
): WatchStopHandle

// overload: watching reactive object w/ cb
export function watch<
  T extends object,
  Immediate extends Readonly<boolean> = false,
>(
  source: T,
  cb: WatchCallback<T, Immediate extends true ? T | undefined : T>,
  options?: WatchOptions<Immediate>,
): WatchStopHandle

// implementation
export function watch<T = any, Immediate extends Readonly<boolean> = false>(
  source: T | WatchSource<T>,
  cb: any,
  options?: WatchOptions<Immediate>,
): WatchStopHandle {
  if (__DEV__ && !isFunction(cb)) {
    warn(
      `\`watch(fn, options?)\` signature has been moved to a separate API. ` +
        `Use \`watchEffect(fn, options?)\` instead. \`watch\` now only ` +
        `supports \`watch(source, cb, options?) signature.`,
    )
  }
  return doWatch(source as any, cb, options)
}

function getSchedulerByFlushMode(
  flush: WatchOptionsBase['flush'],
): SchedulerJob {
  if (flush === 'post') {
    return usePostRenderScheduler
  }
  if (flush === 'sync') {
    return useSyncScheduler
  }
  // default: 'pre'
  return usePreScheduler
}

function doWatch(
  source: WatchSource | WatchSource[] | WatchEffect | object,
  cb: WatchCallback | null,
  options: WatchOptions = EMPTY_OBJ,
): WatchStopHandle {
<<<<<<< HEAD
  const { immediate, deep, flush, once } = options
=======
  if (cb && once) {
    const _cb = cb
    cb = (...args) => {
      _cb(...args)
      unwatch()
    }
  }

  // TODO remove in 3.5
  if (__DEV__ && deep !== void 0 && typeof deep === 'number') {
    warn(
      `watch() "deep" option with number value will be used as watch depth in future versions. ` +
        `Please use a boolean instead to avoid potential breakage.`,
    )
  }

>>>>>>> 0275dd32
  if (__DEV__ && !cb) {
    if (immediate !== undefined) {
      warn(
        `watch() "immediate" option is only respected when using the ` +
          `watch(source, callback, options?) signature.`,
      )
    }
    if (deep !== undefined) {
      warn(
        `watch() "deep" option is only respected when using the ` +
          `watch(source, callback, options?) signature.`,
      )
    }
    if (once !== undefined) {
      warn(
        `watch() "once" option is only respected when using the ` +
          `watch(source, callback, options?) signature.`,
      )
    }
  }

<<<<<<< HEAD
  const extendOptions: BaseWatchOptions = {}
=======
  const warnInvalidSource = (s: unknown) => {
    warn(
      `Invalid watch source: `,
      s,
      `A watch source can only be a getter/effect function, a ref, ` +
        `a reactive object, or an array of these types.`,
    )
  }

  const instance = currentInstance
  const reactiveGetter = (source: object) =>
    deep === true
      ? source // traverse will happen in wrapped getter below
      : // for deep: false, only traverse root-level properties
        traverse(source, deep === false ? 1 : undefined)

  let getter: () => any
  let forceTrigger = false
  let isMultiSource = false

  if (isRef(source)) {
    getter = () => source.value
    forceTrigger = isShallow(source)
  } else if (isReactive(source)) {
    getter = () => reactiveGetter(source)
    forceTrigger = true
  } else if (isArray(source)) {
    isMultiSource = true
    forceTrigger = source.some(s => isReactive(s) || isShallow(s))
    getter = () =>
      source.map(s => {
        if (isRef(s)) {
          return s.value
        } else if (isReactive(s)) {
          return reactiveGetter(s)
        } else if (isFunction(s)) {
          return callWithErrorHandling(s, instance, ErrorCodes.WATCH_GETTER)
        } else {
          __DEV__ && warnInvalidSource(s)
        }
      })
  } else if (isFunction(source)) {
    if (cb) {
      // getter with cb
      getter = () =>
        callWithErrorHandling(source, instance, ErrorCodes.WATCH_GETTER)
    } else {
      // no cb -> simple effect
      getter = () => {
        if (cleanup) {
          cleanup()
        }
        return callWithAsyncErrorHandling(
          source,
          instance,
          ErrorCodes.WATCH_CALLBACK,
          [onCleanup],
        )
      }
    }
  } else {
    getter = NOOP
    __DEV__ && warnInvalidSource(source)
  }

  // 2.x array mutation watch compat
  if (__COMPAT__ && cb && !deep) {
    const baseGetter = getter
    getter = () => {
      const val = baseGetter()
      if (
        isArray(val) &&
        checkCompatEnabled(DeprecationTypes.WATCH_ARRAY, instance)
      ) {
        traverse(val)
      }
      return val
    }
  }

  if (cb && deep) {
    const baseGetter = getter
    getter = () => traverse(baseGetter())
  }
>>>>>>> 0275dd32

  if (__DEV__) extendOptions.onWarn = warn

  let ssrCleanup: (() => void)[] | undefined
  if (__SSR__ && isInSSRComponentSetup) {
    if (flush === 'sync') {
      const ctx = useSSRContext()!
      ssrCleanup = ctx.__watcherHandles || (ctx.__watcherHandles = [])
    } else if (!cb || immediate) {
      // immediately watch or watchEffect
      extendOptions.once = true
    } else {
      // watch(source, cb)
      return NOOP
    }
  }

  const instance =
    getCurrentScope() === currentInstance?.scope ? currentInstance : null

  extendOptions.onError = (err: unknown, type: BaseWatchErrorCodes) =>
    handleErrorWithInstance(err, instance, type)

<<<<<<< HEAD
  const scheduler = getSchedulerByFlushMode(flush)({ instance })
  extendOptions.scheduler = scheduler
=======
  const scope = getCurrentScope()
  const unwatch = () => {
    effect.stop()
    if (scope) {
      remove(scope.effects, effect)
    }
  }
>>>>>>> 0275dd32

  let effect = baseWatch(source, cb, extend({}, options, extendOptions))

  const unwatch = !effect
    ? NOOP
    : () => {
        effect!.stop()
        if (instance && instance.scope) {
          remove(instance.scope.effects!, effect)
        }
      }

  if (__SSR__ && ssrCleanup) ssrCleanup.push(unwatch)
  return unwatch
}

// this.$watch
export function instanceWatch(
  this: ComponentInternalInstance,
  source: string | Function,
  value: WatchCallback | ObjectWatchOptionItem,
  options?: WatchOptions,
): WatchStopHandle {
  const publicThis = this.proxy as any
  const getter = isString(source)
    ? source.includes('.')
      ? createPathGetter(publicThis, source)
      : () => publicThis[source]
    : source.bind(publicThis, publicThis)
  let cb
  if (isFunction(value)) {
    cb = value
  } else {
    cb = value.handler as Function
    options = value
  }
  const cur = currentInstance
  setCurrentInstance(this)
  const res = doWatch(getter, cb.bind(publicThis), options)
  if (cur) {
    setCurrentInstance(cur)
  } else {
    unsetCurrentInstance()
  }
  return res
}

export function createPathGetter(ctx: any, path: string) {
  const segments = path.split('.')
  return () => {
    let cur = ctx
    for (let i = 0; i < segments.length && cur; i++) {
      cur = cur[segments[i]]
    }
    return cur
  }
}<|MERGE_RESOLUTION|>--- conflicted
+++ resolved
@@ -174,16 +174,7 @@
   cb: WatchCallback | null,
   options: WatchOptions = EMPTY_OBJ,
 ): WatchStopHandle {
-<<<<<<< HEAD
   const { immediate, deep, flush, once } = options
-=======
-  if (cb && once) {
-    const _cb = cb
-    cb = (...args) => {
-      _cb(...args)
-      unwatch()
-    }
-  }
 
   // TODO remove in 3.5
   if (__DEV__ && deep !== void 0 && typeof deep === 'number') {
@@ -193,7 +184,6 @@
     )
   }
 
->>>>>>> 0275dd32
   if (__DEV__ && !cb) {
     if (immediate !== undefined) {
       warn(
@@ -215,94 +205,7 @@
     }
   }
 
-<<<<<<< HEAD
   const extendOptions: BaseWatchOptions = {}
-=======
-  const warnInvalidSource = (s: unknown) => {
-    warn(
-      `Invalid watch source: `,
-      s,
-      `A watch source can only be a getter/effect function, a ref, ` +
-        `a reactive object, or an array of these types.`,
-    )
-  }
-
-  const instance = currentInstance
-  const reactiveGetter = (source: object) =>
-    deep === true
-      ? source // traverse will happen in wrapped getter below
-      : // for deep: false, only traverse root-level properties
-        traverse(source, deep === false ? 1 : undefined)
-
-  let getter: () => any
-  let forceTrigger = false
-  let isMultiSource = false
-
-  if (isRef(source)) {
-    getter = () => source.value
-    forceTrigger = isShallow(source)
-  } else if (isReactive(source)) {
-    getter = () => reactiveGetter(source)
-    forceTrigger = true
-  } else if (isArray(source)) {
-    isMultiSource = true
-    forceTrigger = source.some(s => isReactive(s) || isShallow(s))
-    getter = () =>
-      source.map(s => {
-        if (isRef(s)) {
-          return s.value
-        } else if (isReactive(s)) {
-          return reactiveGetter(s)
-        } else if (isFunction(s)) {
-          return callWithErrorHandling(s, instance, ErrorCodes.WATCH_GETTER)
-        } else {
-          __DEV__ && warnInvalidSource(s)
-        }
-      })
-  } else if (isFunction(source)) {
-    if (cb) {
-      // getter with cb
-      getter = () =>
-        callWithErrorHandling(source, instance, ErrorCodes.WATCH_GETTER)
-    } else {
-      // no cb -> simple effect
-      getter = () => {
-        if (cleanup) {
-          cleanup()
-        }
-        return callWithAsyncErrorHandling(
-          source,
-          instance,
-          ErrorCodes.WATCH_CALLBACK,
-          [onCleanup],
-        )
-      }
-    }
-  } else {
-    getter = NOOP
-    __DEV__ && warnInvalidSource(source)
-  }
-
-  // 2.x array mutation watch compat
-  if (__COMPAT__ && cb && !deep) {
-    const baseGetter = getter
-    getter = () => {
-      const val = baseGetter()
-      if (
-        isArray(val) &&
-        checkCompatEnabled(DeprecationTypes.WATCH_ARRAY, instance)
-      ) {
-        traverse(val)
-      }
-      return val
-    }
-  }
-
-  if (cb && deep) {
-    const baseGetter = getter
-    getter = () => traverse(baseGetter())
-  }
->>>>>>> 0275dd32
 
   if (__DEV__) extendOptions.onWarn = warn
 
@@ -320,33 +223,23 @@
     }
   }
 
-  const instance =
-    getCurrentScope() === currentInstance?.scope ? currentInstance : null
+  const instance = currentInstance
 
   extendOptions.onError = (err: unknown, type: BaseWatchErrorCodes) =>
     handleErrorWithInstance(err, instance, type)
 
-<<<<<<< HEAD
   const scheduler = getSchedulerByFlushMode(flush)({ instance })
   extendOptions.scheduler = scheduler
-=======
+
+  let effect = baseWatch(source, cb, extend({}, options, extendOptions))
+
   const scope = getCurrentScope()
-  const unwatch = () => {
-    effect.stop()
-    if (scope) {
-      remove(scope.effects, effect)
-    }
-  }
->>>>>>> 0275dd32
-
-  let effect = baseWatch(source, cb, extend({}, options, extendOptions))
-
   const unwatch = !effect
     ? NOOP
     : () => {
         effect!.stop()
-        if (instance && instance.scope) {
-          remove(instance.scope.effects!, effect)
+        if (scope) {
+          remove(scope.effects, effect)
         }
       }
 
