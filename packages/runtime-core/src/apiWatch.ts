import {
  type BaseWatchErrorCodes,
  type BaseWatchOptions,
  type ComputedRef,
  type DebuggerOptions,
<<<<<<< HEAD
=======
  EffectFlags,
  type EffectScheduler,
  ReactiveEffect,
  ReactiveFlags,
>>>>>>> 9a936aae
  type Ref,
  baseWatch,
  getCurrentScope,
} from '@vue/reactivity'
<<<<<<< HEAD
import {
  type SchedulerFactory,
  createPreScheduler,
  createSyncScheduler,
} from './scheduler'
=======
import { type SchedulerJob, SchedulerJobFlags, queueJob } from './scheduler'
>>>>>>> 9a936aae
import {
  EMPTY_OBJ,
  NOOP,
  extend,
  isFunction,
  isString,
  remove,
} from '@vue/shared'
import {
  type ComponentInternalInstance,
  currentInstance,
  isInSSRComponentSetup,
  setCurrentInstance,
} from './component'
import { handleError as handleErrorWithInstance } from './errorHandling'
import { createPostRenderScheduler } from './renderer'
import { warn } from './warning'
import type { ObjectWatchOptionItem } from './componentOptions'
import { useSSRContext } from './helpers/useSsrContext'

export type WatchEffect = (onCleanup: OnCleanup) => void

export type WatchSource<T = any> = Ref<T> | ComputedRef<T> | (() => T)

export type WatchCallback<V = any, OV = any> = (
  value: V,
  oldValue: OV,
  onCleanup: OnCleanup,
) => any

type MapSources<T, Immediate> = {
  [K in keyof T]: T[K] extends WatchSource<infer V>
    ? Immediate extends true
      ? V | undefined
      : V
    : T[K] extends object
      ? Immediate extends true
        ? T[K] | undefined
        : T[K]
      : never
}

type OnCleanup = (cleanupFn: () => void) => void

export interface WatchOptionsBase extends DebuggerOptions {
  flush?: 'pre' | 'post' | 'sync'
}

export interface WatchOptions<Immediate = boolean> extends WatchOptionsBase {
  immediate?: Immediate
  deep?: boolean
  once?: boolean
}

export type WatchStopHandle = () => void

// Simple effect.
export function watchEffect(
  effect: WatchEffect,
  options?: WatchOptionsBase,
): WatchStopHandle {
  return doWatch(effect, null, options)
}

export function watchPostEffect(
  effect: WatchEffect,
  options?: DebuggerOptions,
) {
  return doWatch(
    effect,
    null,
    __DEV__ ? extend({}, options as any, { flush: 'post' }) : { flush: 'post' },
  )
}

export function watchSyncEffect(
  effect: WatchEffect,
  options?: DebuggerOptions,
) {
  return doWatch(
    effect,
    null,
    __DEV__ ? extend({}, options as any, { flush: 'sync' }) : { flush: 'sync' },
  )
}

type MultiWatchSources = (WatchSource<unknown> | object)[]

// overload: single source + cb
export function watch<T, Immediate extends Readonly<boolean> = false>(
  source: WatchSource<T>,
  cb: WatchCallback<T, Immediate extends true ? T | undefined : T>,
  options?: WatchOptions<Immediate>,
): WatchStopHandle

// overload: array of multiple sources + cb
export function watch<
  T extends MultiWatchSources,
  Immediate extends Readonly<boolean> = false,
>(
  sources: [...T],
  cb: WatchCallback<MapSources<T, false>, MapSources<T, Immediate>>,
  options?: WatchOptions<Immediate>,
): WatchStopHandle

// overload: multiple sources w/ `as const`
// watch([foo, bar] as const, () => {})
// somehow [...T] breaks when the type is readonly
export function watch<
  T extends Readonly<MultiWatchSources>,
  Immediate extends Readonly<boolean> = false,
>(
  source: T,
  cb: WatchCallback<MapSources<T, false>, MapSources<T, Immediate>>,
  options?: WatchOptions<Immediate>,
): WatchStopHandle

// overload: watching reactive object w/ cb
export function watch<
  T extends object,
  Immediate extends Readonly<boolean> = false,
>(
  source: T,
  cb: WatchCallback<T, Immediate extends true ? T | undefined : T>,
  options?: WatchOptions<Immediate>,
): WatchStopHandle

// implementation
export function watch<T = any, Immediate extends Readonly<boolean> = false>(
  source: T | WatchSource<T>,
  cb: any,
  options?: WatchOptions<Immediate>,
): WatchStopHandle {
  if (__DEV__ && !isFunction(cb)) {
    warn(
      `\`watch(fn, options?)\` signature has been moved to a separate API. ` +
        `Use \`watchEffect(fn, options?)\` instead. \`watch\` now only ` +
        `supports \`watch(source, cb, options?) signature.`,
    )
  }
  return doWatch(source as any, cb, options)
}

function getScheduler(flush: WatchOptionsBase['flush']): SchedulerFactory {
  if (flush === 'post') {
    return createPostRenderScheduler
  }
  if (flush === 'sync') {
    return createSyncScheduler
  }
  // default: 'pre'
  return createPreScheduler
}

function doWatch(
  source: WatchSource | WatchSource[] | WatchEffect | object,
  cb: WatchCallback | null,
  options: WatchOptions = EMPTY_OBJ,
): WatchStopHandle {
  const { immediate, deep, flush, once } = options

  // TODO remove in 3.5
  if (__DEV__ && deep !== void 0 && typeof deep === 'number') {
    warn(
      `watch() "deep" option with number value will be used as watch depth in future versions. ` +
        `Please use a boolean instead to avoid potential breakage.`,
    )
  }

  if (__DEV__ && !cb) {
    if (immediate !== undefined) {
      warn(
        `watch() "immediate" option is only respected when using the ` +
          `watch(source, callback, options?) signature.`,
      )
    }
    if (deep !== undefined) {
      warn(
        `watch() "deep" option is only respected when using the ` +
          `watch(source, callback, options?) signature.`,
      )
    }
    if (once !== undefined) {
      warn(
        `watch() "once" option is only respected when using the ` +
          `watch(source, callback, options?) signature.`,
      )
    }
  }

  const extendOptions: BaseWatchOptions = {}

  if (__DEV__) extendOptions.onWarn = warn

  let ssrCleanup: (() => void)[] | undefined
  if (__SSR__ && isInSSRComponentSetup) {
    if (flush === 'sync') {
      const ctx = useSSRContext()!
      ssrCleanup = ctx.__watcherHandles || (ctx.__watcherHandles = [])
    } else if (!cb || immediate) {
      // immediately watch or watchEffect
      extendOptions.once = true
    } else {
<<<<<<< HEAD
=======
      return NOOP
    }
  }

  let oldValue: any = isMultiSource
    ? new Array((source as []).length).fill(INITIAL_WATCHER_VALUE)
    : INITIAL_WATCHER_VALUE
  const job: SchedulerJob = (immediateFirstRun?: boolean) => {
    if (
      !(effect.flags & EffectFlags.ACTIVE) ||
      (!effect.dirty && !immediateFirstRun)
    ) {
      return
    }
    if (cb) {
>>>>>>> 9a936aae
      // watch(source, cb)
      return NOOP
    }
  }

<<<<<<< HEAD
  const instance = currentInstance
  extendOptions.onError = (err: unknown, type: BaseWatchErrorCodes) =>
    handleErrorWithInstance(err, instance, type)
  extendOptions.scheduler = getScheduler(flush)(instance)

  let effect = baseWatch(source, cb, extend({}, options, extendOptions))

  const scope = getCurrentScope()
  const unwatch = !effect
    ? NOOP
    : () => {
        effect!.stop()
        if (scope) {
          remove(scope.effects, effect)
        }
      }
=======
  // important: mark the job as a watcher callback so that scheduler knows
  // it is allowed to self-trigger (#1727)
  if (cb) job.flags! |= SchedulerJobFlags.ALLOW_RECURSE

  const effect = new ReactiveEffect(getter)

  let scheduler: EffectScheduler
  if (flush === 'sync') {
    effect.flags |= EffectFlags.NO_BATCH
    scheduler = job as any // the scheduler function gets called directly
  } else if (flush === 'post') {
    scheduler = () => queuePostRenderEffect(job, instance && instance.suspense)
  } else {
    // default: 'pre'
    job.flags! |= SchedulerJobFlags.PRE
    if (instance) job.id = instance.uid
    scheduler = () => queueJob(job)
  }
  effect.scheduler = scheduler

  const scope = getCurrentScope()
  const unwatch = () => {
    effect.stop()
    if (scope) {
      remove(scope.effects, effect)
    }
  }

  if (__DEV__) {
    effect.onTrack = onTrack
    effect.onTrigger = onTrigger
  }

  // initial run
  if (cb) {
    if (immediate) {
      job(true)
    } else {
      oldValue = effect.run()
    }
  } else if (flush === 'post') {
    queuePostRenderEffect(
      effect.run.bind(effect),
      instance && instance.suspense,
    )
  } else {
    effect.run()
  }
>>>>>>> 9a936aae

  if (__SSR__ && ssrCleanup) ssrCleanup.push(unwatch)
  return unwatch
}

// this.$watch
export function instanceWatch(
  this: ComponentInternalInstance,
  source: string | Function,
  value: WatchCallback | ObjectWatchOptionItem,
  options?: WatchOptions,
): WatchStopHandle {
  const publicThis = this.proxy as any
  const getter = isString(source)
    ? source.includes('.')
      ? createPathGetter(publicThis, source)
      : () => publicThis[source]
    : source.bind(publicThis, publicThis)
  let cb
  if (isFunction(value)) {
    cb = value
  } else {
    cb = value.handler as Function
    options = value
  }
  const reset = setCurrentInstance(this)
  const res = doWatch(getter, cb.bind(publicThis), options)
  reset()
  return res
}

export function createPathGetter(ctx: any, path: string) {
  const segments = path.split('.')
  return () => {
    let cur = ctx
    for (let i = 0; i < segments.length && cur; i++) {
      cur = cur[segments[i]]
    }
    return cur
  }
}<|MERGE_RESOLUTION|>--- conflicted
+++ resolved
@@ -3,26 +3,15 @@
   type BaseWatchOptions,
   type ComputedRef,
   type DebuggerOptions,
-<<<<<<< HEAD
-=======
-  EffectFlags,
-  type EffectScheduler,
-  ReactiveEffect,
-  ReactiveFlags,
->>>>>>> 9a936aae
   type Ref,
   baseWatch,
   getCurrentScope,
 } from '@vue/reactivity'
-<<<<<<< HEAD
 import {
   type SchedulerFactory,
   createPreScheduler,
   createSyncScheduler,
 } from './scheduler'
-=======
-import { type SchedulerJob, SchedulerJobFlags, queueJob } from './scheduler'
->>>>>>> 9a936aae
 import {
   EMPTY_OBJ,
   NOOP,
@@ -226,30 +215,11 @@
       // immediately watch or watchEffect
       extendOptions.once = true
     } else {
-<<<<<<< HEAD
-=======
-      return NOOP
-    }
-  }
-
-  let oldValue: any = isMultiSource
-    ? new Array((source as []).length).fill(INITIAL_WATCHER_VALUE)
-    : INITIAL_WATCHER_VALUE
-  const job: SchedulerJob = (immediateFirstRun?: boolean) => {
-    if (
-      !(effect.flags & EffectFlags.ACTIVE) ||
-      (!effect.dirty && !immediateFirstRun)
-    ) {
-      return
-    }
-    if (cb) {
->>>>>>> 9a936aae
       // watch(source, cb)
       return NOOP
     }
   }
 
-<<<<<<< HEAD
   const instance = currentInstance
   extendOptions.onError = (err: unknown, type: BaseWatchErrorCodes) =>
     handleErrorWithInstance(err, instance, type)
@@ -266,56 +236,6 @@
           remove(scope.effects, effect)
         }
       }
-=======
-  // important: mark the job as a watcher callback so that scheduler knows
-  // it is allowed to self-trigger (#1727)
-  if (cb) job.flags! |= SchedulerJobFlags.ALLOW_RECURSE
-
-  const effect = new ReactiveEffect(getter)
-
-  let scheduler: EffectScheduler
-  if (flush === 'sync') {
-    effect.flags |= EffectFlags.NO_BATCH
-    scheduler = job as any // the scheduler function gets called directly
-  } else if (flush === 'post') {
-    scheduler = () => queuePostRenderEffect(job, instance && instance.suspense)
-  } else {
-    // default: 'pre'
-    job.flags! |= SchedulerJobFlags.PRE
-    if (instance) job.id = instance.uid
-    scheduler = () => queueJob(job)
-  }
-  effect.scheduler = scheduler
-
-  const scope = getCurrentScope()
-  const unwatch = () => {
-    effect.stop()
-    if (scope) {
-      remove(scope.effects, effect)
-    }
-  }
-
-  if (__DEV__) {
-    effect.onTrack = onTrack
-    effect.onTrigger = onTrigger
-  }
-
-  // initial run
-  if (cb) {
-    if (immediate) {
-      job(true)
-    } else {
-      oldValue = effect.run()
-    }
-  } else if (flush === 'post') {
-    queuePostRenderEffect(
-      effect.run.bind(effect),
-      instance && instance.suspense,
-    )
-  } else {
-    effect.run()
-  }
->>>>>>> 9a936aae
 
   if (__SSR__ && ssrCleanup) ssrCleanup.push(unwatch)
   return unwatch
