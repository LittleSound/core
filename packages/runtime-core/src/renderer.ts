import {
  Comment,
  Fragment,
  Static,
  Text,
  type VNode,
  type VNodeArrayChildren,
  type VNodeHook,
  type VNodeProps,
  cloneIfMounted,
  createVNode,
  invokeVNodeHook,
  isSameVNodeType,
  normalizeVNode,
} from './vnode'
import {
  type ComponentInternalInstance,
  type ComponentOptions,
  type Data,
  createComponentInstance,
  setupComponent,
} from './component'
import {
  filterSingleRoot,
  renderComponentRoot,
  shouldUpdateComponent,
  updateHOCHostEl,
} from './componentRenderUtils'
import {
  EMPTY_ARR,
  EMPTY_OBJ,
  NOOP,
  PatchFlags,
  ShapeFlags,
  getGlobalThis,
  invokeArrayFns,
  isArray,
  isReservedProp,
} from '@vue/shared'
import {
  type SchedulerJob,
  flushPostFlushCbs,
  flushPreFlushCbs,
<<<<<<< HEAD
  type SchedulerJob,
  type Scheduler
=======
  invalidateJob,
  queueJob,
  queuePostFlushCb,
>>>>>>> 91830698
} from './scheduler'
import { ReactiveEffect, pauseTracking, resetTracking } from '@vue/reactivity'
import { updateProps } from './componentProps'
import { updateSlots } from './componentSlots'
import { popWarningContext, pushWarningContext, warn } from './warning'
import { type CreateAppFunction, createAppAPI } from './apiCreateApp'
import { setRef } from './rendererTemplateRef'
import {
  type SuspenseBoundary,
  type SuspenseImpl,
  queueEffectWithSuspense,
} from './components/Suspense'
import type { TeleportImpl, TeleportVNode } from './components/Teleport'
import { type KeepAliveContext, isKeepAlive } from './components/KeepAlive'
import { isHmrUpdating, registerHMR, unregisterHMR } from './hmr'
import { type RootHydrateFunction, createHydrationFunctions } from './hydration'
import { invokeDirectiveHook } from './directives'
import { endMeasure, startMeasure } from './profiling'
import {
  devtoolsComponentAdded,
  devtoolsComponentRemoved,
  devtoolsComponentUpdated,
  setDevtoolsHook,
} from './devtools'
import { initFeatureFlags } from './featureFlags'
import { isAsyncWrapper } from './apiAsyncComponent'
import { isCompatEnabled } from './compat/compatConfig'
import { DeprecationTypes } from './compat/compatConfig'
import type { TransitionHooks } from './components/BaseTransition'

export interface Renderer<HostElement = RendererElement> {
  render: RootRenderFunction<HostElement>
  createApp: CreateAppFunction<HostElement>
}

export interface HydrationRenderer extends Renderer<Element | ShadowRoot> {
  hydrate: RootHydrateFunction
}

export type ElementNamespace = 'svg' | 'mathml' | undefined

export type RootRenderFunction<HostElement = RendererElement> = (
  vnode: VNode | null,
  container: HostElement,
  namespace?: ElementNamespace,
) => void

export interface RendererOptions<
  HostNode = RendererNode,
  HostElement = RendererElement,
> {
  patchProp(
    el: HostElement,
    key: string,
    prevValue: any,
    nextValue: any,
    namespace?: ElementNamespace,
    prevChildren?: VNode<HostNode, HostElement>[],
    parentComponent?: ComponentInternalInstance | null,
    parentSuspense?: SuspenseBoundary | null,
    unmountChildren?: UnmountChildrenFn,
  ): void
  insert(el: HostNode, parent: HostElement, anchor?: HostNode | null): void
  remove(el: HostNode): void
  createElement(
    type: string,
    namespace?: ElementNamespace,
    isCustomizedBuiltIn?: string,
    vnodeProps?: (VNodeProps & { [key: string]: any }) | null,
  ): HostElement
  createText(text: string): HostNode
  createComment(text: string): HostNode
  setText(node: HostNode, text: string): void
  setElementText(node: HostElement, text: string): void
  parentNode(node: HostNode): HostElement | null
  nextSibling(node: HostNode): HostNode | null
  querySelector?(selector: string): HostElement | null
  setScopeId?(el: HostElement, id: string): void
  cloneNode?(node: HostNode): HostNode
  insertStaticContent?(
    content: string,
    parent: HostElement,
    anchor: HostNode | null,
    namespace: ElementNamespace,
    start?: HostNode | null,
    end?: HostNode | null,
  ): [HostNode, HostNode]
}

// Renderer Node can technically be any object in the context of core renderer
// logic - they are never directly operated on and always passed to the node op
// functions provided via options, so the internal constraint is really just
// a generic object.
export interface RendererNode {
  [key: string]: any
}

export interface RendererElement extends RendererNode {}

// An object exposing the internals of a renderer, passed to tree-shakeable
// features so that they can be decoupled from this file. Keys are shortened
// to optimize bundle size.
export interface RendererInternals<
  HostNode = RendererNode,
  HostElement = RendererElement,
> {
  p: PatchFn
  um: UnmountFn
  r: RemoveFn
  m: MoveFn
  mt: MountComponentFn
  mc: MountChildrenFn
  pc: PatchChildrenFn
  pbc: PatchBlockChildrenFn
  n: NextFn
  o: RendererOptions<HostNode, HostElement>
}

// These functions are created inside a closure and therefore their types cannot
// be directly exported. In order to avoid maintaining function signatures in
// two places, we declare them once here and use them inside the closure.
type PatchFn = (
  n1: VNode | null, // null means this is a mount
  n2: VNode,
  container: RendererElement,
  anchor?: RendererNode | null,
  parentComponent?: ComponentInternalInstance | null,
  parentSuspense?: SuspenseBoundary | null,
  namespace?: ElementNamespace,
  slotScopeIds?: string[] | null,
  optimized?: boolean,
) => void

type MountChildrenFn = (
  children: VNodeArrayChildren,
  container: RendererElement,
  anchor: RendererNode | null,
  parentComponent: ComponentInternalInstance | null,
  parentSuspense: SuspenseBoundary | null,
  namespace: ElementNamespace,
  slotScopeIds: string[] | null,
  optimized: boolean,
  start?: number,
) => void

type PatchChildrenFn = (
  n1: VNode | null,
  n2: VNode,
  container: RendererElement,
  anchor: RendererNode | null,
  parentComponent: ComponentInternalInstance | null,
  parentSuspense: SuspenseBoundary | null,
  namespace: ElementNamespace,
  slotScopeIds: string[] | null,
  optimized: boolean,
) => void

type PatchBlockChildrenFn = (
  oldChildren: VNode[],
  newChildren: VNode[],
  fallbackContainer: RendererElement,
  parentComponent: ComponentInternalInstance | null,
  parentSuspense: SuspenseBoundary | null,
  namespace: ElementNamespace,
  slotScopeIds: string[] | null,
) => void

type MoveFn = (
  vnode: VNode,
  container: RendererElement,
  anchor: RendererNode | null,
  type: MoveType,
  parentSuspense?: SuspenseBoundary | null,
) => void

type NextFn = (vnode: VNode) => RendererNode | null

type UnmountFn = (
  vnode: VNode,
  parentComponent: ComponentInternalInstance | null,
  parentSuspense: SuspenseBoundary | null,
  doRemove?: boolean,
  optimized?: boolean,
) => void

type RemoveFn = (vnode: VNode) => void

type UnmountChildrenFn = (
  children: VNode[],
  parentComponent: ComponentInternalInstance | null,
  parentSuspense: SuspenseBoundary | null,
  doRemove?: boolean,
  optimized?: boolean,
  start?: number,
) => void

export type MountComponentFn = (
  initialVNode: VNode,
  container: RendererElement,
  anchor: RendererNode | null,
  parentComponent: ComponentInternalInstance | null,
  parentSuspense: SuspenseBoundary | null,
  namespace: ElementNamespace,
  optimized: boolean,
) => void

type ProcessTextOrCommentFn = (
  n1: VNode | null,
  n2: VNode,
  container: RendererElement,
  anchor: RendererNode | null,
) => void

export type SetupRenderEffectFn = (
  instance: ComponentInternalInstance,
  initialVNode: VNode,
  container: RendererElement,
  anchor: RendererNode | null,
  parentSuspense: SuspenseBoundary | null,
  namespace: ElementNamespace,
  optimized: boolean,
) => void

export enum MoveType {
  ENTER,
  LEAVE,
  REORDER,
}

export const queuePostRenderEffect = __FEATURE_SUSPENSE__
  ? __TEST__
    ? // vitest can't seem to handle eager circular dependency
      (fn: Function | Function[], suspense: SuspenseBoundary | null) =>
        queueEffectWithSuspense(fn, suspense)
    : queueEffectWithSuspense
  : queuePostFlushCb

export const usePostRenderScheduler: Scheduler =
  ({ instance }) =>
  ({ isInit, effect, job }) => {
    if (instance && instance.isUnmounted) {
      return
    }
    if (isInit) {
      queuePostRenderEffect(
        effect.run.bind(effect),
        instance && instance.suspense
      )
    } else {
      queuePostRenderEffect(job, instance && instance.suspense)
    }
  }

/**
 * The createRenderer function accepts two generic arguments:
 * HostNode and HostElement, corresponding to Node and Element types in the
 * host environment. For example, for runtime-dom, HostNode would be the DOM
 * `Node` interface and HostElement would be the DOM `Element` interface.
 *
 * Custom renderers can pass in the platform specific types like this:
 *
 * ``` js
 * const { render, createApp } = createRenderer<Node, Element>({
 *   patchProp,
 *   ...nodeOps
 * })
 * ```
 */
export function createRenderer<
  HostNode = RendererNode,
  HostElement = RendererElement,
>(options: RendererOptions<HostNode, HostElement>) {
  return baseCreateRenderer<HostNode, HostElement>(options)
}

// Separate API for creating hydration-enabled renderer.
// Hydration logic is only used when calling this function, making it
// tree-shakable.
export function createHydrationRenderer(
  options: RendererOptions<Node, Element>,
) {
  return baseCreateRenderer(options, createHydrationFunctions)
}

// overload 1: no hydration
function baseCreateRenderer<
  HostNode = RendererNode,
  HostElement = RendererElement,
>(options: RendererOptions<HostNode, HostElement>): Renderer<HostElement>

// overload 2: with hydration
function baseCreateRenderer(
  options: RendererOptions<Node, Element>,
  createHydrationFns: typeof createHydrationFunctions,
): HydrationRenderer

// implementation
function baseCreateRenderer(
  options: RendererOptions,
  createHydrationFns?: typeof createHydrationFunctions,
): any {
  // compile-time feature flags check
  if (__ESM_BUNDLER__ && !__TEST__) {
    initFeatureFlags()
  }

  const target = getGlobalThis()
  target.__VUE__ = true
  if (__DEV__ || __FEATURE_PROD_DEVTOOLS__) {
    setDevtoolsHook(target.__VUE_DEVTOOLS_GLOBAL_HOOK__, target)
  }

  const {
    insert: hostInsert,
    remove: hostRemove,
    patchProp: hostPatchProp,
    createElement: hostCreateElement,
    createText: hostCreateText,
    createComment: hostCreateComment,
    setText: hostSetText,
    setElementText: hostSetElementText,
    parentNode: hostParentNode,
    nextSibling: hostNextSibling,
    setScopeId: hostSetScopeId = NOOP,
    insertStaticContent: hostInsertStaticContent,
  } = options

  // Note: functions inside this closure should use `const xxx = () => {}`
  // style in order to prevent being inlined by minifiers.
  const patch: PatchFn = (
    n1,
    n2,
    container,
    anchor = null,
    parentComponent = null,
    parentSuspense = null,
    namespace = undefined,
    slotScopeIds = null,
    optimized = __DEV__ && isHmrUpdating ? false : !!n2.dynamicChildren,
  ) => {
    if (n1 === n2) {
      return
    }

    // patching & not same type, unmount old tree
    if (n1 && !isSameVNodeType(n1, n2)) {
      anchor = getNextHostNode(n1)
      unmount(n1, parentComponent, parentSuspense, true)
      n1 = null
    }

    if (n2.patchFlag === PatchFlags.BAIL) {
      optimized = false
      n2.dynamicChildren = null
    }

    const { type, ref, shapeFlag } = n2
    switch (type) {
      case Text:
        processText(n1, n2, container, anchor)
        break
      case Comment:
        processCommentNode(n1, n2, container, anchor)
        break
      case Static:
        if (n1 == null) {
          mountStaticNode(n2, container, anchor, namespace)
        } else if (__DEV__) {
          patchStaticNode(n1, n2, container, namespace)
        }
        break
      case Fragment:
        processFragment(
          n1,
          n2,
          container,
          anchor,
          parentComponent,
          parentSuspense,
          namespace,
          slotScopeIds,
          optimized,
        )
        break
      default:
        if (shapeFlag & ShapeFlags.ELEMENT) {
          processElement(
            n1,
            n2,
            container,
            anchor,
            parentComponent,
            parentSuspense,
            namespace,
            slotScopeIds,
            optimized,
          )
        } else if (shapeFlag & ShapeFlags.COMPONENT) {
          processComponent(
            n1,
            n2,
            container,
            anchor,
            parentComponent,
            parentSuspense,
            namespace,
            slotScopeIds,
            optimized,
          )
        } else if (shapeFlag & ShapeFlags.TELEPORT) {
          ;(type as typeof TeleportImpl).process(
            n1 as TeleportVNode,
            n2 as TeleportVNode,
            container,
            anchor,
            parentComponent,
            parentSuspense,
            namespace,
            slotScopeIds,
            optimized,
            internals,
          )
        } else if (__FEATURE_SUSPENSE__ && shapeFlag & ShapeFlags.SUSPENSE) {
          ;(type as typeof SuspenseImpl).process(
            n1,
            n2,
            container,
            anchor,
            parentComponent,
            parentSuspense,
            namespace,
            slotScopeIds,
            optimized,
            internals,
          )
        } else if (__DEV__) {
          warn('Invalid VNode type:', type, `(${typeof type})`)
        }
    }

    // set ref
    if (ref != null && parentComponent) {
      setRef(ref, n1 && n1.ref, parentSuspense, n2 || n1, !n2)
    }
  }

  const processText: ProcessTextOrCommentFn = (n1, n2, container, anchor) => {
    if (n1 == null) {
      hostInsert(
        (n2.el = hostCreateText(n2.children as string)),
        container,
        anchor,
      )
    } else {
      const el = (n2.el = n1.el!)
      if (n2.children !== n1.children) {
        hostSetText(el, n2.children as string)
      }
    }
  }

  const processCommentNode: ProcessTextOrCommentFn = (
    n1,
    n2,
    container,
    anchor,
  ) => {
    if (n1 == null) {
      hostInsert(
        (n2.el = hostCreateComment((n2.children as string) || '')),
        container,
        anchor,
      )
    } else {
      // there's no support for dynamic comments
      n2.el = n1.el
    }
  }

  const mountStaticNode = (
    n2: VNode,
    container: RendererElement,
    anchor: RendererNode | null,
    namespace: ElementNamespace,
  ) => {
    // static nodes are only present when used with compiler-dom/runtime-dom
    // which guarantees presence of hostInsertStaticContent.
    ;[n2.el, n2.anchor] = hostInsertStaticContent!(
      n2.children as string,
      container,
      anchor,
      namespace,
      n2.el,
      n2.anchor,
    )
  }

  /**
   * Dev / HMR only
   */
  const patchStaticNode = (
    n1: VNode,
    n2: VNode,
    container: RendererElement,
    namespace: ElementNamespace,
  ) => {
    // static nodes are only patched during dev for HMR
    if (n2.children !== n1.children) {
      const anchor = hostNextSibling(n1.anchor!)
      // remove existing
      removeStaticNode(n1)
      // insert new
      ;[n2.el, n2.anchor] = hostInsertStaticContent!(
        n2.children as string,
        container,
        anchor,
        namespace,
      )
    } else {
      n2.el = n1.el
      n2.anchor = n1.anchor
    }
  }

  const moveStaticNode = (
    { el, anchor }: VNode,
    container: RendererElement,
    nextSibling: RendererNode | null,
  ) => {
    let next
    while (el && el !== anchor) {
      next = hostNextSibling(el)
      hostInsert(el, container, nextSibling)
      el = next
    }
    hostInsert(anchor!, container, nextSibling)
  }

  const removeStaticNode = ({ el, anchor }: VNode) => {
    let next
    while (el && el !== anchor) {
      next = hostNextSibling(el)
      hostRemove(el)
      el = next
    }
    hostRemove(anchor!)
  }

  const processElement = (
    n1: VNode | null,
    n2: VNode,
    container: RendererElement,
    anchor: RendererNode | null,
    parentComponent: ComponentInternalInstance | null,
    parentSuspense: SuspenseBoundary | null,
    namespace: ElementNamespace,
    slotScopeIds: string[] | null,
    optimized: boolean,
  ) => {
    if (n2.type === 'svg') {
      namespace = 'svg'
    } else if (n2.type === 'math') {
      namespace = 'mathml'
    }

    if (n1 == null) {
      mountElement(
        n2,
        container,
        anchor,
        parentComponent,
        parentSuspense,
        namespace,
        slotScopeIds,
        optimized,
      )
    } else {
      patchElement(
        n1,
        n2,
        parentComponent,
        parentSuspense,
        namespace,
        slotScopeIds,
        optimized,
      )
    }
  }

  const mountElement = (
    vnode: VNode,
    container: RendererElement,
    anchor: RendererNode | null,
    parentComponent: ComponentInternalInstance | null,
    parentSuspense: SuspenseBoundary | null,
    namespace: ElementNamespace,
    slotScopeIds: string[] | null,
    optimized: boolean,
  ) => {
    let el: RendererElement
    let vnodeHook: VNodeHook | undefined | null
    const { props, shapeFlag, transition, dirs } = vnode

    el = vnode.el = hostCreateElement(
      vnode.type as string,
      namespace,
      props && props.is,
      props,
    )

    // mount children first, since some props may rely on child content
    // being already rendered, e.g. `<select value>`
    if (shapeFlag & ShapeFlags.TEXT_CHILDREN) {
      hostSetElementText(el, vnode.children as string)
    } else if (shapeFlag & ShapeFlags.ARRAY_CHILDREN) {
      mountChildren(
        vnode.children as VNodeArrayChildren,
        el,
        null,
        parentComponent,
        parentSuspense,
        resolveChildrenNamespace(vnode, namespace),
        slotScopeIds,
        optimized,
      )
    }

    if (dirs) {
      invokeDirectiveHook(vnode, null, parentComponent, 'created')
    }
    // scopeId
    setScopeId(el, vnode, vnode.scopeId, slotScopeIds, parentComponent)
    // props
    if (props) {
      for (const key in props) {
        if (key !== 'value' && !isReservedProp(key)) {
          hostPatchProp(
            el,
            key,
            null,
            props[key],
            namespace,
            vnode.children as VNode[],
            parentComponent,
            parentSuspense,
            unmountChildren,
          )
        }
      }
      /**
       * Special case for setting value on DOM elements:
       * - it can be order-sensitive (e.g. should be set *after* min/max, #2325, #4024)
       * - it needs to be forced (#1471)
       * #2353 proposes adding another renderer option to configure this, but
       * the properties affects are so finite it is worth special casing it
       * here to reduce the complexity. (Special casing it also should not
       * affect non-DOM renderers)
       */
      if ('value' in props) {
        hostPatchProp(el, 'value', null, props.value, namespace)
      }
      if ((vnodeHook = props.onVnodeBeforeMount)) {
        invokeVNodeHook(vnodeHook, parentComponent, vnode)
      }
    }

    if (__DEV__ || __FEATURE_PROD_DEVTOOLS__) {
      Object.defineProperty(el, '__vnode', {
        value: vnode,
        enumerable: false,
      })
      Object.defineProperty(el, '__vueParentComponent', {
        value: parentComponent,
        enumerable: false,
      })
    }
    if (dirs) {
      invokeDirectiveHook(vnode, null, parentComponent, 'beforeMount')
    }
    // #1583 For inside suspense + suspense not resolved case, enter hook should call when suspense resolved
    // #1689 For inside suspense + suspense resolved case, just call it
    const needCallTransitionHooks = needTransition(parentSuspense, transition)
    if (needCallTransitionHooks) {
      transition!.beforeEnter(el)
    }
    hostInsert(el, container, anchor)
    if (
      (vnodeHook = props && props.onVnodeMounted) ||
      needCallTransitionHooks ||
      dirs
    ) {
      queuePostRenderEffect(() => {
        vnodeHook && invokeVNodeHook(vnodeHook, parentComponent, vnode)
        needCallTransitionHooks && transition!.enter(el)
        dirs && invokeDirectiveHook(vnode, null, parentComponent, 'mounted')
      }, parentSuspense)
    }
  }

  const setScopeId = (
    el: RendererElement,
    vnode: VNode,
    scopeId: string | null,
    slotScopeIds: string[] | null,
    parentComponent: ComponentInternalInstance | null,
  ) => {
    if (scopeId) {
      hostSetScopeId(el, scopeId)
    }
    if (slotScopeIds) {
      for (let i = 0; i < slotScopeIds.length; i++) {
        hostSetScopeId(el, slotScopeIds[i])
      }
    }
    if (parentComponent) {
      let subTree = parentComponent.subTree
      if (
        __DEV__ &&
        subTree.patchFlag > 0 &&
        subTree.patchFlag & PatchFlags.DEV_ROOT_FRAGMENT
      ) {
        subTree =
          filterSingleRoot(subTree.children as VNodeArrayChildren) || subTree
      }
      if (vnode === subTree) {
        const parentVNode = parentComponent.vnode
        setScopeId(
          el,
          parentVNode,
          parentVNode.scopeId,
          parentVNode.slotScopeIds,
          parentComponent.parent,
        )
      }
    }
  }

  const mountChildren: MountChildrenFn = (
    children,
    container,
    anchor,
    parentComponent,
    parentSuspense,
    namespace: ElementNamespace,
    slotScopeIds,
    optimized,
    start = 0,
  ) => {
    for (let i = start; i < children.length; i++) {
      const child = (children[i] = optimized
        ? cloneIfMounted(children[i] as VNode)
        : normalizeVNode(children[i]))
      patch(
        null,
        child,
        container,
        anchor,
        parentComponent,
        parentSuspense,
        namespace,
        slotScopeIds,
        optimized,
      )
    }
  }

  const patchElement = (
    n1: VNode,
    n2: VNode,
    parentComponent: ComponentInternalInstance | null,
    parentSuspense: SuspenseBoundary | null,
    namespace: ElementNamespace,
    slotScopeIds: string[] | null,
    optimized: boolean,
  ) => {
    const el = (n2.el = n1.el!)
    let { patchFlag, dynamicChildren, dirs } = n2
    // #1426 take the old vnode's patch flag into account since user may clone a
    // compiler-generated vnode, which de-opts to FULL_PROPS
    patchFlag |= n1.patchFlag & PatchFlags.FULL_PROPS
    const oldProps = n1.props || EMPTY_OBJ
    const newProps = n2.props || EMPTY_OBJ
    let vnodeHook: VNodeHook | undefined | null

    // disable recurse in beforeUpdate hooks
    parentComponent && toggleRecurse(parentComponent, false)
    if ((vnodeHook = newProps.onVnodeBeforeUpdate)) {
      invokeVNodeHook(vnodeHook, parentComponent, n2, n1)
    }
    if (dirs) {
      invokeDirectiveHook(n2, n1, parentComponent, 'beforeUpdate')
    }
    parentComponent && toggleRecurse(parentComponent, true)

    if (__DEV__ && isHmrUpdating) {
      // HMR updated, force full diff
      patchFlag = 0
      optimized = false
      dynamicChildren = null
    }

    if (dynamicChildren) {
      patchBlockChildren(
        n1.dynamicChildren!,
        dynamicChildren,
        el,
        parentComponent,
        parentSuspense,
        resolveChildrenNamespace(n2, namespace),
        slotScopeIds,
      )
      if (__DEV__) {
        // necessary for HMR
        traverseStaticChildren(n1, n2)
      }
    } else if (!optimized) {
      // full diff
      patchChildren(
        n1,
        n2,
        el,
        null,
        parentComponent,
        parentSuspense,
        resolveChildrenNamespace(n2, namespace),
        slotScopeIds,
        false,
      )
    }

    if (patchFlag > 0) {
      // the presence of a patchFlag means this element's render code was
      // generated by the compiler and can take the fast path.
      // in this path old node and new node are guaranteed to have the same shape
      // (i.e. at the exact same position in the source template)
      if (patchFlag & PatchFlags.FULL_PROPS) {
        // element props contain dynamic keys, full diff needed
        patchProps(
          el,
          n2,
          oldProps,
          newProps,
          parentComponent,
          parentSuspense,
          namespace,
        )
      } else {
        // class
        // this flag is matched when the element has dynamic class bindings.
        if (patchFlag & PatchFlags.CLASS) {
          if (oldProps.class !== newProps.class) {
            hostPatchProp(el, 'class', null, newProps.class, namespace)
          }
        }

        // style
        // this flag is matched when the element has dynamic style bindings
        if (patchFlag & PatchFlags.STYLE) {
          hostPatchProp(el, 'style', oldProps.style, newProps.style, namespace)
        }

        // props
        // This flag is matched when the element has dynamic prop/attr bindings
        // other than class and style. The keys of dynamic prop/attrs are saved for
        // faster iteration.
        // Note dynamic keys like :[foo]="bar" will cause this optimization to
        // bail out and go through a full diff because we need to unset the old key
        if (patchFlag & PatchFlags.PROPS) {
          // if the flag is present then dynamicProps must be non-null
          const propsToUpdate = n2.dynamicProps!
          for (let i = 0; i < propsToUpdate.length; i++) {
            const key = propsToUpdate[i]
            const prev = oldProps[key]
            const next = newProps[key]
            // #1471 force patch value
            if (next !== prev || key === 'value') {
              hostPatchProp(
                el,
                key,
                prev,
                next,
                namespace,
                n1.children as VNode[],
                parentComponent,
                parentSuspense,
                unmountChildren,
              )
            }
          }
        }
      }

      // text
      // This flag is matched when the element has only dynamic text children.
      if (patchFlag & PatchFlags.TEXT) {
        if (n1.children !== n2.children) {
          hostSetElementText(el, n2.children as string)
        }
      }
    } else if (!optimized && dynamicChildren == null) {
      // unoptimized, full diff
      patchProps(
        el,
        n2,
        oldProps,
        newProps,
        parentComponent,
        parentSuspense,
        namespace,
      )
    }

    if ((vnodeHook = newProps.onVnodeUpdated) || dirs) {
      queuePostRenderEffect(() => {
        vnodeHook && invokeVNodeHook(vnodeHook, parentComponent, n2, n1)
        dirs && invokeDirectiveHook(n2, n1, parentComponent, 'updated')
      }, parentSuspense)
    }
  }

  // The fast path for blocks.
  const patchBlockChildren: PatchBlockChildrenFn = (
    oldChildren,
    newChildren,
    fallbackContainer,
    parentComponent,
    parentSuspense,
    namespace: ElementNamespace,
    slotScopeIds,
  ) => {
    for (let i = 0; i < newChildren.length; i++) {
      const oldVNode = oldChildren[i]
      const newVNode = newChildren[i]
      // Determine the container (parent element) for the patch.
      const container =
        // oldVNode may be an errored async setup() component inside Suspense
        // which will not have a mounted element
        oldVNode.el &&
        // - In the case of a Fragment, we need to provide the actual parent
        // of the Fragment itself so it can move its children.
        (oldVNode.type === Fragment ||
          // - In the case of different nodes, there is going to be a replacement
          // which also requires the correct parent container
          !isSameVNodeType(oldVNode, newVNode) ||
          // - In the case of a component, it could contain anything.
          oldVNode.shapeFlag & (ShapeFlags.COMPONENT | ShapeFlags.TELEPORT))
          ? hostParentNode(oldVNode.el)!
          : // In other cases, the parent container is not actually used so we
            // just pass the block element here to avoid a DOM parentNode call.
            fallbackContainer
      patch(
        oldVNode,
        newVNode,
        container,
        null,
        parentComponent,
        parentSuspense,
        namespace,
        slotScopeIds,
        true,
      )
    }
  }

  const patchProps = (
    el: RendererElement,
    vnode: VNode,
    oldProps: Data,
    newProps: Data,
    parentComponent: ComponentInternalInstance | null,
    parentSuspense: SuspenseBoundary | null,
    namespace: ElementNamespace,
  ) => {
    if (oldProps !== newProps) {
      if (oldProps !== EMPTY_OBJ) {
        for (const key in oldProps) {
          if (!isReservedProp(key) && !(key in newProps)) {
            hostPatchProp(
              el,
              key,
              oldProps[key],
              null,
              namespace,
              vnode.children as VNode[],
              parentComponent,
              parentSuspense,
              unmountChildren,
            )
          }
        }
      }
      for (const key in newProps) {
        // empty string is not valid prop
        if (isReservedProp(key)) continue
        const next = newProps[key]
        const prev = oldProps[key]
        // defer patching value
        if (next !== prev && key !== 'value') {
          hostPatchProp(
            el,
            key,
            prev,
            next,
            namespace,
            vnode.children as VNode[],
            parentComponent,
            parentSuspense,
            unmountChildren,
          )
        }
      }
      if ('value' in newProps) {
        hostPatchProp(el, 'value', oldProps.value, newProps.value, namespace)
      }
    }
  }

  const processFragment = (
    n1: VNode | null,
    n2: VNode,
    container: RendererElement,
    anchor: RendererNode | null,
    parentComponent: ComponentInternalInstance | null,
    parentSuspense: SuspenseBoundary | null,
    namespace: ElementNamespace,
    slotScopeIds: string[] | null,
    optimized: boolean,
  ) => {
    const fragmentStartAnchor = (n2.el = n1 ? n1.el : hostCreateText(''))!
    const fragmentEndAnchor = (n2.anchor = n1 ? n1.anchor : hostCreateText(''))!

    let { patchFlag, dynamicChildren, slotScopeIds: fragmentSlotScopeIds } = n2

    if (
      __DEV__ &&
      // #5523 dev root fragment may inherit directives
      (isHmrUpdating || patchFlag & PatchFlags.DEV_ROOT_FRAGMENT)
    ) {
      // HMR updated / Dev root fragment (w/ comments), force full diff
      patchFlag = 0
      optimized = false
      dynamicChildren = null
    }

    // check if this is a slot fragment with :slotted scope ids
    if (fragmentSlotScopeIds) {
      slotScopeIds = slotScopeIds
        ? slotScopeIds.concat(fragmentSlotScopeIds)
        : fragmentSlotScopeIds
    }

    if (n1 == null) {
      hostInsert(fragmentStartAnchor, container, anchor)
      hostInsert(fragmentEndAnchor, container, anchor)
      // a fragment can only have array children
      // since they are either generated by the compiler, or implicitly created
      // from arrays.
      mountChildren(
        n2.children as VNodeArrayChildren,
        container,
        fragmentEndAnchor,
        parentComponent,
        parentSuspense,
        namespace,
        slotScopeIds,
        optimized,
      )
    } else {
      if (
        patchFlag > 0 &&
        patchFlag & PatchFlags.STABLE_FRAGMENT &&
        dynamicChildren &&
        // #2715 the previous fragment could've been a BAILed one as a result
        // of renderSlot() with no valid children
        n1.dynamicChildren
      ) {
        // a stable fragment (template root or <template v-for>) doesn't need to
        // patch children order, but it may contain dynamicChildren.
        patchBlockChildren(
          n1.dynamicChildren,
          dynamicChildren,
          container,
          parentComponent,
          parentSuspense,
          namespace,
          slotScopeIds,
        )
        if (__DEV__) {
          // necessary for HMR
          traverseStaticChildren(n1, n2)
        } else if (
          // #2080 if the stable fragment has a key, it's a <template v-for> that may
          //  get moved around. Make sure all root level vnodes inherit el.
          // #2134 or if it's a component root, it may also get moved around
          // as the component is being moved.
          n2.key != null ||
          (parentComponent && n2 === parentComponent.subTree)
        ) {
          traverseStaticChildren(n1, n2, true /* shallow */)
        }
      } else {
        // keyed / unkeyed, or manual fragments.
        // for keyed & unkeyed, since they are compiler generated from v-for,
        // each child is guaranteed to be a block so the fragment will never
        // have dynamicChildren.
        patchChildren(
          n1,
          n2,
          container,
          fragmentEndAnchor,
          parentComponent,
          parentSuspense,
          namespace,
          slotScopeIds,
          optimized,
        )
      }
    }
  }

  const processComponent = (
    n1: VNode | null,
    n2: VNode,
    container: RendererElement,
    anchor: RendererNode | null,
    parentComponent: ComponentInternalInstance | null,
    parentSuspense: SuspenseBoundary | null,
    namespace: ElementNamespace,
    slotScopeIds: string[] | null,
    optimized: boolean,
  ) => {
    n2.slotScopeIds = slotScopeIds
    if (n1 == null) {
      if (n2.shapeFlag & ShapeFlags.COMPONENT_KEPT_ALIVE) {
        ;(parentComponent!.ctx as KeepAliveContext).activate(
          n2,
          container,
          anchor,
          namespace,
          optimized,
        )
      } else {
        mountComponent(
          n2,
          container,
          anchor,
          parentComponent,
          parentSuspense,
          namespace,
          optimized,
        )
      }
    } else {
      updateComponent(n1, n2, optimized)
    }
  }

  const mountComponent: MountComponentFn = (
    initialVNode,
    container,
    anchor,
    parentComponent,
    parentSuspense,
    namespace: ElementNamespace,
    optimized,
  ) => {
    // 2.x compat may pre-create the component instance before actually
    // mounting
    const compatMountInstance =
      __COMPAT__ && initialVNode.isCompatRoot && initialVNode.component
    const instance: ComponentInternalInstance =
      compatMountInstance ||
      (initialVNode.component = createComponentInstance(
        initialVNode,
        parentComponent,
        parentSuspense,
      ))

    if (__DEV__ && instance.type.__hmrId) {
      registerHMR(instance)
    }

    if (__DEV__) {
      pushWarningContext(initialVNode)
      startMeasure(instance, `mount`)
    }

    // inject renderer internals for keepAlive
    if (isKeepAlive(initialVNode)) {
      ;(instance.ctx as KeepAliveContext).renderer = internals
    }

    // resolve props and slots for setup context
    if (!(__COMPAT__ && compatMountInstance)) {
      if (__DEV__) {
        startMeasure(instance, `init`)
      }
      setupComponent(instance)
      if (__DEV__) {
        endMeasure(instance, `init`)
      }
    }

    // setup() is async. This component relies on async logic to be resolved
    // before proceeding
    if (__FEATURE_SUSPENSE__ && instance.asyncDep) {
      parentSuspense && parentSuspense.registerDep(instance, setupRenderEffect)

      // Give it a placeholder if this is not hydration
      // TODO handle self-defined fallback
      if (!initialVNode.el) {
        const placeholder = (instance.subTree = createVNode(Comment))
        processCommentNode(null, placeholder, container!, anchor)
      }
    } else {
      setupRenderEffect(
        instance,
        initialVNode,
        container,
        anchor,
        parentSuspense,
        namespace,
        optimized,
      )
    }

    if (__DEV__) {
      popWarningContext()
      endMeasure(instance, `mount`)
    }
  }

  const updateComponent = (n1: VNode, n2: VNode, optimized: boolean) => {
    const instance = (n2.component = n1.component)!
    if (shouldUpdateComponent(n1, n2, optimized)) {
      if (
        __FEATURE_SUSPENSE__ &&
        instance.asyncDep &&
        !instance.asyncResolved
      ) {
        // async & still pending - just update props and slots
        // since the component's reactive effect for render isn't set-up yet
        if (__DEV__) {
          pushWarningContext(n2)
        }
        updateComponentPreRender(instance, n2, optimized)
        if (__DEV__) {
          popWarningContext()
        }
        return
      } else {
        // normal update
        instance.next = n2
        // in case the child component is also queued, remove it to avoid
        // double updating the same child component in the same flush.
        invalidateJob(instance.update)
        // instance.update is the reactive effect.
        instance.effect.dirty = true
        instance.update()
      }
    } else {
      // no update needed. just copy over properties
      n2.el = n1.el
      instance.vnode = n2
    }
  }

  const setupRenderEffect: SetupRenderEffectFn = (
    instance,
    initialVNode,
    container,
    anchor,
    parentSuspense,
    namespace: ElementNamespace,
    optimized,
  ) => {
    const componentUpdateFn = () => {
      if (!instance.isMounted) {
        let vnodeHook: VNodeHook | null | undefined
        const { el, props } = initialVNode
        const { bm, m, parent } = instance
        const isAsyncWrapperVNode = isAsyncWrapper(initialVNode)

        toggleRecurse(instance, false)
        // beforeMount hook
        if (bm) {
          invokeArrayFns(bm)
        }
        // onVnodeBeforeMount
        if (
          !isAsyncWrapperVNode &&
          (vnodeHook = props && props.onVnodeBeforeMount)
        ) {
          invokeVNodeHook(vnodeHook, parent, initialVNode)
        }
        if (
          __COMPAT__ &&
          isCompatEnabled(DeprecationTypes.INSTANCE_EVENT_HOOKS, instance)
        ) {
          instance.emit('hook:beforeMount')
        }
        toggleRecurse(instance, true)

        if (el && hydrateNode) {
          // vnode has adopted host node - perform hydration instead of mount.
          const hydrateSubTree = () => {
            if (__DEV__) {
              startMeasure(instance, `render`)
            }
            instance.subTree = renderComponentRoot(instance)
            if (__DEV__) {
              endMeasure(instance, `render`)
            }
            if (__DEV__) {
              startMeasure(instance, `hydrate`)
            }
            hydrateNode!(
              el as Node,
              instance.subTree,
              instance,
              parentSuspense,
              null,
            )
            if (__DEV__) {
              endMeasure(instance, `hydrate`)
            }
          }

          if (isAsyncWrapperVNode) {
            ;(initialVNode.type as ComponentOptions).__asyncLoader!().then(
              // note: we are moving the render call into an async callback,
              // which means it won't track dependencies - but it's ok because
              // a server-rendered async wrapper is already in resolved state
              // and it will never need to change.
              () => !instance.isUnmounted && hydrateSubTree(),
            )
          } else {
            hydrateSubTree()
          }
        } else {
          if (__DEV__) {
            startMeasure(instance, `render`)
          }
          const subTree = (instance.subTree = renderComponentRoot(instance))
          if (__DEV__) {
            endMeasure(instance, `render`)
          }
          if (__DEV__) {
            startMeasure(instance, `patch`)
          }
          patch(
            null,
            subTree,
            container,
            anchor,
            instance,
            parentSuspense,
            namespace,
          )
          if (__DEV__) {
            endMeasure(instance, `patch`)
          }
          initialVNode.el = subTree.el
        }
        // mounted hook
        if (m) {
          queuePostRenderEffect(m, parentSuspense)
        }
        // onVnodeMounted
        if (
          !isAsyncWrapperVNode &&
          (vnodeHook = props && props.onVnodeMounted)
        ) {
          const scopedInitialVNode = initialVNode
          queuePostRenderEffect(
            () => invokeVNodeHook(vnodeHook!, parent, scopedInitialVNode),
            parentSuspense,
          )
        }
        if (
          __COMPAT__ &&
          isCompatEnabled(DeprecationTypes.INSTANCE_EVENT_HOOKS, instance)
        ) {
          queuePostRenderEffect(
            () => instance.emit('hook:mounted'),
            parentSuspense,
          )
        }

        // activated hook for keep-alive roots.
        // #1742 activated hook must be accessed after first render
        // since the hook may be injected by a child keep-alive
        if (
          initialVNode.shapeFlag & ShapeFlags.COMPONENT_SHOULD_KEEP_ALIVE ||
          (parent &&
            isAsyncWrapper(parent.vnode) &&
            parent.vnode.shapeFlag & ShapeFlags.COMPONENT_SHOULD_KEEP_ALIVE)
        ) {
          instance.a && queuePostRenderEffect(instance.a, parentSuspense)
          if (
            __COMPAT__ &&
            isCompatEnabled(DeprecationTypes.INSTANCE_EVENT_HOOKS, instance)
          ) {
            queuePostRenderEffect(
              () => instance.emit('hook:activated'),
              parentSuspense,
            )
          }
        }
        instance.isMounted = true

        if (__DEV__ || __FEATURE_PROD_DEVTOOLS__) {
          devtoolsComponentAdded(instance)
        }

        // #2458: deference mount-only object parameters to prevent memleaks
        initialVNode = container = anchor = null as any
      } else {
        let { next, bu, u, parent, vnode } = instance

        if (__FEATURE_SUSPENSE__) {
          const nonHydratedAsyncRoot = locateNonHydratedAsyncRoot(instance)
          // we are trying to update some async comp before hydration
          // this will cause crash because we don't know the root node yet
          if (nonHydratedAsyncRoot) {
            // only sync the properties and abort the rest of operations
            if (next) {
              next.el = vnode.el
              updateComponentPreRender(instance, next, optimized)
            }
            // and continue the rest of operations once the deps are resolved
            nonHydratedAsyncRoot.asyncDep!.then(() => {
              // the instance may be destroyed during the time period
              if (!instance.isUnmounted) {
                componentUpdateFn()
              }
            })
            return
          }
        }

        // updateComponent
        // This is triggered by mutation of component's own state (next: null)
        // OR parent calling processComponent (next: VNode)
        let originNext = next
        let vnodeHook: VNodeHook | null | undefined
        if (__DEV__) {
          pushWarningContext(next || instance.vnode)
        }

        // Disallow component effect recursion during pre-lifecycle hooks.
        toggleRecurse(instance, false)
        if (next) {
          next.el = vnode.el
          updateComponentPreRender(instance, next, optimized)
        } else {
          next = vnode
        }

        // beforeUpdate hook
        if (bu) {
          invokeArrayFns(bu)
        }
        // onVnodeBeforeUpdate
        if ((vnodeHook = next.props && next.props.onVnodeBeforeUpdate)) {
          invokeVNodeHook(vnodeHook, parent, next, vnode)
        }
        if (
          __COMPAT__ &&
          isCompatEnabled(DeprecationTypes.INSTANCE_EVENT_HOOKS, instance)
        ) {
          instance.emit('hook:beforeUpdate')
        }
        toggleRecurse(instance, true)

        // render
        if (__DEV__) {
          startMeasure(instance, `render`)
        }
        const nextTree = renderComponentRoot(instance)
        if (__DEV__) {
          endMeasure(instance, `render`)
        }
        const prevTree = instance.subTree
        instance.subTree = nextTree

        if (__DEV__) {
          startMeasure(instance, `patch`)
        }
        patch(
          prevTree,
          nextTree,
          // parent may have changed if it's in a teleport
          hostParentNode(prevTree.el!)!,
          // anchor may have changed if it's in a fragment
          getNextHostNode(prevTree),
          instance,
          parentSuspense,
          namespace,
        )
        if (__DEV__) {
          endMeasure(instance, `patch`)
        }
        next.el = nextTree.el
        if (originNext === null) {
          // self-triggered update. In case of HOC, update parent component
          // vnode el. HOC is indicated by parent instance's subTree pointing
          // to child component's vnode
          updateHOCHostEl(instance, nextTree.el)
        }
        // updated hook
        if (u) {
          queuePostRenderEffect(u, parentSuspense)
        }
        // onVnodeUpdated
        if ((vnodeHook = next.props && next.props.onVnodeUpdated)) {
          queuePostRenderEffect(
            () => invokeVNodeHook(vnodeHook!, parent, next!, vnode),
            parentSuspense,
          )
        }
        if (
          __COMPAT__ &&
          isCompatEnabled(DeprecationTypes.INSTANCE_EVENT_HOOKS, instance)
        ) {
          queuePostRenderEffect(
            () => instance.emit('hook:updated'),
            parentSuspense,
          )
        }

        if (__DEV__ || __FEATURE_PROD_DEVTOOLS__) {
          devtoolsComponentUpdated(instance)
        }

        if (__DEV__) {
          popWarningContext()
        }
      }
    }

    // create reactive effect for rendering
    const effect = (instance.effect = new ReactiveEffect(
      componentUpdateFn,
      NOOP,
      () => queueJob(update),
      instance.scope, // track it in component's effect scope
    ))

    const update: SchedulerJob = (instance.update = () => {
      if (effect.dirty) {
        effect.run()
      }
    })
    update.id = instance.uid
    // allowRecurse
    // #1801, #2043 component render effects should allow recursive updates
    toggleRecurse(instance, true)

    if (__DEV__) {
      effect.onTrack = instance.rtc
        ? e => invokeArrayFns(instance.rtc!, e)
        : void 0
      effect.onTrigger = instance.rtg
        ? e => invokeArrayFns(instance.rtg!, e)
        : void 0
      update.ownerInstance = instance
    }

    update()
  }

  const updateComponentPreRender = (
    instance: ComponentInternalInstance,
    nextVNode: VNode,
    optimized: boolean,
  ) => {
    nextVNode.component = instance
    const prevProps = instance.vnode.props
    instance.vnode = nextVNode
    instance.next = null
    updateProps(instance, nextVNode.props, prevProps, optimized)
    updateSlots(instance, nextVNode.children, optimized)

    pauseTracking()
    // props update may have triggered pre-flush watchers.
    // flush them before the render update.
    flushPreFlushCbs(instance)
    resetTracking()
  }

  const patchChildren: PatchChildrenFn = (
    n1,
    n2,
    container,
    anchor,
    parentComponent,
    parentSuspense,
    namespace: ElementNamespace,
    slotScopeIds,
    optimized = false,
  ) => {
    const c1 = n1 && n1.children
    const prevShapeFlag = n1 ? n1.shapeFlag : 0
    const c2 = n2.children

    const { patchFlag, shapeFlag } = n2
    // fast path
    if (patchFlag > 0) {
      if (patchFlag & PatchFlags.KEYED_FRAGMENT) {
        // this could be either fully-keyed or mixed (some keyed some not)
        // presence of patchFlag means children are guaranteed to be arrays
        patchKeyedChildren(
          c1 as VNode[],
          c2 as VNodeArrayChildren,
          container,
          anchor,
          parentComponent,
          parentSuspense,
          namespace,
          slotScopeIds,
          optimized,
        )
        return
      } else if (patchFlag & PatchFlags.UNKEYED_FRAGMENT) {
        // unkeyed
        patchUnkeyedChildren(
          c1 as VNode[],
          c2 as VNodeArrayChildren,
          container,
          anchor,
          parentComponent,
          parentSuspense,
          namespace,
          slotScopeIds,
          optimized,
        )
        return
      }
    }

    // children has 3 possibilities: text, array or no children.
    if (shapeFlag & ShapeFlags.TEXT_CHILDREN) {
      // text children fast path
      if (prevShapeFlag & ShapeFlags.ARRAY_CHILDREN) {
        unmountChildren(c1 as VNode[], parentComponent, parentSuspense)
      }
      if (c2 !== c1) {
        hostSetElementText(container, c2 as string)
      }
    } else {
      if (prevShapeFlag & ShapeFlags.ARRAY_CHILDREN) {
        // prev children was array
        if (shapeFlag & ShapeFlags.ARRAY_CHILDREN) {
          // two arrays, cannot assume anything, do full diff
          patchKeyedChildren(
            c1 as VNode[],
            c2 as VNodeArrayChildren,
            container,
            anchor,
            parentComponent,
            parentSuspense,
            namespace,
            slotScopeIds,
            optimized,
          )
        } else {
          // no new children, just unmount old
          unmountChildren(c1 as VNode[], parentComponent, parentSuspense, true)
        }
      } else {
        // prev children was text OR null
        // new children is array OR null
        if (prevShapeFlag & ShapeFlags.TEXT_CHILDREN) {
          hostSetElementText(container, '')
        }
        // mount new if array
        if (shapeFlag & ShapeFlags.ARRAY_CHILDREN) {
          mountChildren(
            c2 as VNodeArrayChildren,
            container,
            anchor,
            parentComponent,
            parentSuspense,
            namespace,
            slotScopeIds,
            optimized,
          )
        }
      }
    }
  }

  const patchUnkeyedChildren = (
    c1: VNode[],
    c2: VNodeArrayChildren,
    container: RendererElement,
    anchor: RendererNode | null,
    parentComponent: ComponentInternalInstance | null,
    parentSuspense: SuspenseBoundary | null,
    namespace: ElementNamespace,
    slotScopeIds: string[] | null,
    optimized: boolean,
  ) => {
    c1 = c1 || EMPTY_ARR
    c2 = c2 || EMPTY_ARR
    const oldLength = c1.length
    const newLength = c2.length
    const commonLength = Math.min(oldLength, newLength)
    let i
    for (i = 0; i < commonLength; i++) {
      const nextChild = (c2[i] = optimized
        ? cloneIfMounted(c2[i] as VNode)
        : normalizeVNode(c2[i]))
      patch(
        c1[i],
        nextChild,
        container,
        null,
        parentComponent,
        parentSuspense,
        namespace,
        slotScopeIds,
        optimized,
      )
    }
    if (oldLength > newLength) {
      // remove old
      unmountChildren(
        c1,
        parentComponent,
        parentSuspense,
        true,
        false,
        commonLength,
      )
    } else {
      // mount new
      mountChildren(
        c2,
        container,
        anchor,
        parentComponent,
        parentSuspense,
        namespace,
        slotScopeIds,
        optimized,
        commonLength,
      )
    }
  }

  // can be all-keyed or mixed
  const patchKeyedChildren = (
    c1: VNode[],
    c2: VNodeArrayChildren,
    container: RendererElement,
    parentAnchor: RendererNode | null,
    parentComponent: ComponentInternalInstance | null,
    parentSuspense: SuspenseBoundary | null,
    namespace: ElementNamespace,
    slotScopeIds: string[] | null,
    optimized: boolean,
  ) => {
    let i = 0
    const l2 = c2.length
    let e1 = c1.length - 1 // prev ending index
    let e2 = l2 - 1 // next ending index

    // 1. sync from start
    // (a b) c
    // (a b) d e
    while (i <= e1 && i <= e2) {
      const n1 = c1[i]
      const n2 = (c2[i] = optimized
        ? cloneIfMounted(c2[i] as VNode)
        : normalizeVNode(c2[i]))
      if (isSameVNodeType(n1, n2)) {
        patch(
          n1,
          n2,
          container,
          null,
          parentComponent,
          parentSuspense,
          namespace,
          slotScopeIds,
          optimized,
        )
      } else {
        break
      }
      i++
    }

    // 2. sync from end
    // a (b c)
    // d e (b c)
    while (i <= e1 && i <= e2) {
      const n1 = c1[e1]
      const n2 = (c2[e2] = optimized
        ? cloneIfMounted(c2[e2] as VNode)
        : normalizeVNode(c2[e2]))
      if (isSameVNodeType(n1, n2)) {
        patch(
          n1,
          n2,
          container,
          null,
          parentComponent,
          parentSuspense,
          namespace,
          slotScopeIds,
          optimized,
        )
      } else {
        break
      }
      e1--
      e2--
    }

    // 3. common sequence + mount
    // (a b)
    // (a b) c
    // i = 2, e1 = 1, e2 = 2
    // (a b)
    // c (a b)
    // i = 0, e1 = -1, e2 = 0
    if (i > e1) {
      if (i <= e2) {
        const nextPos = e2 + 1
        const anchor = nextPos < l2 ? (c2[nextPos] as VNode).el : parentAnchor
        while (i <= e2) {
          patch(
            null,
            (c2[i] = optimized
              ? cloneIfMounted(c2[i] as VNode)
              : normalizeVNode(c2[i])),
            container,
            anchor,
            parentComponent,
            parentSuspense,
            namespace,
            slotScopeIds,
            optimized,
          )
          i++
        }
      }
    }

    // 4. common sequence + unmount
    // (a b) c
    // (a b)
    // i = 2, e1 = 2, e2 = 1
    // a (b c)
    // (b c)
    // i = 0, e1 = 0, e2 = -1
    else if (i > e2) {
      while (i <= e1) {
        unmount(c1[i], parentComponent, parentSuspense, true)
        i++
      }
    }

    // 5. unknown sequence
    // [i ... e1 + 1]: a b [c d e] f g
    // [i ... e2 + 1]: a b [e d c h] f g
    // i = 2, e1 = 4, e2 = 5
    else {
      const s1 = i // prev starting index
      const s2 = i // next starting index

      // 5.1 build key:index map for newChildren
      const keyToNewIndexMap: Map<string | number | symbol, number> = new Map()
      for (i = s2; i <= e2; i++) {
        const nextChild = (c2[i] = optimized
          ? cloneIfMounted(c2[i] as VNode)
          : normalizeVNode(c2[i]))
        if (nextChild.key != null) {
          if (__DEV__ && keyToNewIndexMap.has(nextChild.key)) {
            warn(
              `Duplicate keys found during update:`,
              JSON.stringify(nextChild.key),
              `Make sure keys are unique.`,
            )
          }
          keyToNewIndexMap.set(nextChild.key, i)
        }
      }

      // 5.2 loop through old children left to be patched and try to patch
      // matching nodes & remove nodes that are no longer present
      let j
      let patched = 0
      const toBePatched = e2 - s2 + 1
      let moved = false
      // used to track whether any node has moved
      let maxNewIndexSoFar = 0
      // works as Map<newIndex, oldIndex>
      // Note that oldIndex is offset by +1
      // and oldIndex = 0 is a special value indicating the new node has
      // no corresponding old node.
      // used for determining longest stable subsequence
      const newIndexToOldIndexMap = new Array(toBePatched)
      for (i = 0; i < toBePatched; i++) newIndexToOldIndexMap[i] = 0

      for (i = s1; i <= e1; i++) {
        const prevChild = c1[i]
        if (patched >= toBePatched) {
          // all new children have been patched so this can only be a removal
          unmount(prevChild, parentComponent, parentSuspense, true)
          continue
        }
        let newIndex
        if (prevChild.key != null) {
          newIndex = keyToNewIndexMap.get(prevChild.key)
        } else {
          // key-less node, try to locate a key-less node of the same type
          for (j = s2; j <= e2; j++) {
            if (
              newIndexToOldIndexMap[j - s2] === 0 &&
              isSameVNodeType(prevChild, c2[j] as VNode)
            ) {
              newIndex = j
              break
            }
          }
        }
        if (newIndex === undefined) {
          unmount(prevChild, parentComponent, parentSuspense, true)
        } else {
          newIndexToOldIndexMap[newIndex - s2] = i + 1
          if (newIndex >= maxNewIndexSoFar) {
            maxNewIndexSoFar = newIndex
          } else {
            moved = true
          }
          patch(
            prevChild,
            c2[newIndex] as VNode,
            container,
            null,
            parentComponent,
            parentSuspense,
            namespace,
            slotScopeIds,
            optimized,
          )
          patched++
        }
      }

      // 5.3 move and mount
      // generate longest stable subsequence only when nodes have moved
      const increasingNewIndexSequence = moved
        ? getSequence(newIndexToOldIndexMap)
        : EMPTY_ARR
      j = increasingNewIndexSequence.length - 1
      // looping backwards so that we can use last patched node as anchor
      for (i = toBePatched - 1; i >= 0; i--) {
        const nextIndex = s2 + i
        const nextChild = c2[nextIndex] as VNode
        const anchor =
          nextIndex + 1 < l2 ? (c2[nextIndex + 1] as VNode).el : parentAnchor
        if (newIndexToOldIndexMap[i] === 0) {
          // mount new
          patch(
            null,
            nextChild,
            container,
            anchor,
            parentComponent,
            parentSuspense,
            namespace,
            slotScopeIds,
            optimized,
          )
        } else if (moved) {
          // move if:
          // There is no stable subsequence (e.g. a reverse)
          // OR current node is not among the stable sequence
          if (j < 0 || i !== increasingNewIndexSequence[j]) {
            move(nextChild, container, anchor, MoveType.REORDER)
          } else {
            j--
          }
        }
      }
    }
  }

  const move: MoveFn = (
    vnode,
    container,
    anchor,
    moveType,
    parentSuspense = null,
  ) => {
    const { el, type, transition, children, shapeFlag } = vnode
    if (shapeFlag & ShapeFlags.COMPONENT) {
      move(vnode.component!.subTree, container, anchor, moveType)
      return
    }

    if (__FEATURE_SUSPENSE__ && shapeFlag & ShapeFlags.SUSPENSE) {
      vnode.suspense!.move(container, anchor, moveType)
      return
    }

    if (shapeFlag & ShapeFlags.TELEPORT) {
      ;(type as typeof TeleportImpl).move(vnode, container, anchor, internals)
      return
    }

    if (type === Fragment) {
      hostInsert(el!, container, anchor)
      for (let i = 0; i < (children as VNode[]).length; i++) {
        move((children as VNode[])[i], container, anchor, moveType)
      }
      hostInsert(vnode.anchor!, container, anchor)
      return
    }

    if (type === Static) {
      moveStaticNode(vnode, container, anchor)
      return
    }

    // single nodes
    const needTransition =
      moveType !== MoveType.REORDER &&
      shapeFlag & ShapeFlags.ELEMENT &&
      transition
    if (needTransition) {
      if (moveType === MoveType.ENTER) {
        transition!.beforeEnter(el!)
        hostInsert(el!, container, anchor)
        queuePostRenderEffect(() => transition!.enter(el!), parentSuspense)
      } else {
        const { leave, delayLeave, afterLeave } = transition!
        const remove = () => hostInsert(el!, container, anchor)
        const performLeave = () => {
          leave(el!, () => {
            remove()
            afterLeave && afterLeave()
          })
        }
        if (delayLeave) {
          delayLeave(el!, remove, performLeave)
        } else {
          performLeave()
        }
      }
    } else {
      hostInsert(el!, container, anchor)
    }
  }

  const unmount: UnmountFn = (
    vnode,
    parentComponent,
    parentSuspense,
    doRemove = false,
    optimized = false,
  ) => {
    const {
      type,
      props,
      ref,
      children,
      dynamicChildren,
      shapeFlag,
      patchFlag,
      dirs,
    } = vnode
    // unset ref
    if (ref != null) {
      setRef(ref, null, parentSuspense, vnode, true)
    }

    if (shapeFlag & ShapeFlags.COMPONENT_SHOULD_KEEP_ALIVE) {
      ;(parentComponent!.ctx as KeepAliveContext).deactivate(vnode)
      return
    }

    const shouldInvokeDirs = shapeFlag & ShapeFlags.ELEMENT && dirs
    const shouldInvokeVnodeHook = !isAsyncWrapper(vnode)

    let vnodeHook: VNodeHook | undefined | null
    if (
      shouldInvokeVnodeHook &&
      (vnodeHook = props && props.onVnodeBeforeUnmount)
    ) {
      invokeVNodeHook(vnodeHook, parentComponent, vnode)
    }

    if (shapeFlag & ShapeFlags.COMPONENT) {
      unmountComponent(vnode.component!, parentSuspense, doRemove)
    } else {
      if (__FEATURE_SUSPENSE__ && shapeFlag & ShapeFlags.SUSPENSE) {
        vnode.suspense!.unmount(parentSuspense, doRemove)
        return
      }

      if (shouldInvokeDirs) {
        invokeDirectiveHook(vnode, null, parentComponent, 'beforeUnmount')
      }

      if (shapeFlag & ShapeFlags.TELEPORT) {
        ;(vnode.type as typeof TeleportImpl).remove(
          vnode,
          parentComponent,
          parentSuspense,
          optimized,
          internals,
          doRemove,
        )
      } else if (
        dynamicChildren &&
        // #1153: fast path should not be taken for non-stable (v-for) fragments
        (type !== Fragment ||
          (patchFlag > 0 && patchFlag & PatchFlags.STABLE_FRAGMENT))
      ) {
        // fast path for block nodes: only need to unmount dynamic children.
        unmountChildren(
          dynamicChildren,
          parentComponent,
          parentSuspense,
          false,
          true,
        )
      } else if (
        (type === Fragment &&
          patchFlag &
            (PatchFlags.KEYED_FRAGMENT | PatchFlags.UNKEYED_FRAGMENT)) ||
        (!optimized && shapeFlag & ShapeFlags.ARRAY_CHILDREN)
      ) {
        unmountChildren(children as VNode[], parentComponent, parentSuspense)
      }

      if (doRemove) {
        remove(vnode)
      }
    }

    if (
      (shouldInvokeVnodeHook &&
        (vnodeHook = props && props.onVnodeUnmounted)) ||
      shouldInvokeDirs
    ) {
      queuePostRenderEffect(() => {
        vnodeHook && invokeVNodeHook(vnodeHook, parentComponent, vnode)
        shouldInvokeDirs &&
          invokeDirectiveHook(vnode, null, parentComponent, 'unmounted')
      }, parentSuspense)
    }
  }

  const remove: RemoveFn = vnode => {
    const { type, el, anchor, transition } = vnode
    if (type === Fragment) {
      if (
        __DEV__ &&
        vnode.patchFlag > 0 &&
        vnode.patchFlag & PatchFlags.DEV_ROOT_FRAGMENT &&
        transition &&
        !transition.persisted
      ) {
        ;(vnode.children as VNode[]).forEach(child => {
          if (child.type === Comment) {
            hostRemove(child.el!)
          } else {
            remove(child)
          }
        })
      } else {
        removeFragment(el!, anchor!)
      }
      return
    }

    if (type === Static) {
      removeStaticNode(vnode)
      return
    }

    const performRemove = () => {
      hostRemove(el!)
      if (transition && !transition.persisted && transition.afterLeave) {
        transition.afterLeave()
      }
    }

    if (
      vnode.shapeFlag & ShapeFlags.ELEMENT &&
      transition &&
      !transition.persisted
    ) {
      const { leave, delayLeave } = transition
      const performLeave = () => leave(el!, performRemove)
      if (delayLeave) {
        delayLeave(vnode.el!, performRemove, performLeave)
      } else {
        performLeave()
      }
    } else {
      performRemove()
    }
  }

  const removeFragment = (cur: RendererNode, end: RendererNode) => {
    // For fragments, directly remove all contained DOM nodes.
    // (fragment child nodes cannot have transition)
    let next
    while (cur !== end) {
      next = hostNextSibling(cur)!
      hostRemove(cur)
      cur = next
    }
    hostRemove(end)
  }

  const unmountComponent = (
    instance: ComponentInternalInstance,
    parentSuspense: SuspenseBoundary | null,
    doRemove?: boolean,
  ) => {
    if (__DEV__ && instance.type.__hmrId) {
      unregisterHMR(instance)
    }

    const { bum, scope, update, subTree, um } = instance

    // beforeUnmount hook
    if (bum) {
      invokeArrayFns(bum)
    }

    if (
      __COMPAT__ &&
      isCompatEnabled(DeprecationTypes.INSTANCE_EVENT_HOOKS, instance)
    ) {
      instance.emit('hook:beforeDestroy')
    }

    // stop effects in component scope
    scope.stop()

    // update may be null if a component is unmounted before its async
    // setup has resolved.
    if (update) {
      // so that scheduler will no longer invoke it
      update.active = false
      unmount(subTree, instance, parentSuspense, doRemove)
    }
    // unmounted hook
    if (um) {
      queuePostRenderEffect(um, parentSuspense)
    }
    if (
      __COMPAT__ &&
      isCompatEnabled(DeprecationTypes.INSTANCE_EVENT_HOOKS, instance)
    ) {
      queuePostRenderEffect(
        () => instance.emit('hook:destroyed'),
        parentSuspense,
      )
    }
    queuePostRenderEffect(() => {
      instance.isUnmounted = true
    }, parentSuspense)

    // A component with async dep inside a pending suspense is unmounted before
    // its async dep resolves. This should remove the dep from the suspense, and
    // cause the suspense to resolve immediately if that was the last dep.
    if (
      __FEATURE_SUSPENSE__ &&
      parentSuspense &&
      parentSuspense.pendingBranch &&
      !parentSuspense.isUnmounted &&
      instance.asyncDep &&
      !instance.asyncResolved &&
      instance.suspenseId === parentSuspense.pendingId
    ) {
      parentSuspense.deps--
      if (parentSuspense.deps === 0) {
        parentSuspense.resolve()
      }
    }

    if (__DEV__ || __FEATURE_PROD_DEVTOOLS__) {
      devtoolsComponentRemoved(instance)
    }
  }

  const unmountChildren: UnmountChildrenFn = (
    children,
    parentComponent,
    parentSuspense,
    doRemove = false,
    optimized = false,
    start = 0,
  ) => {
    for (let i = start; i < children.length; i++) {
      unmount(children[i], parentComponent, parentSuspense, doRemove, optimized)
    }
  }

  const getNextHostNode: NextFn = vnode => {
    if (vnode.shapeFlag & ShapeFlags.COMPONENT) {
      return getNextHostNode(vnode.component!.subTree)
    }
    if (__FEATURE_SUSPENSE__ && vnode.shapeFlag & ShapeFlags.SUSPENSE) {
      return vnode.suspense!.next()
    }
    return hostNextSibling((vnode.anchor || vnode.el)!)
  }

  const render: RootRenderFunction = (vnode, container, namespace) => {
    if (vnode == null) {
      if (container._vnode) {
        unmount(container._vnode, null, null, true)
      }
    } else {
      patch(
        container._vnode || null,
        vnode,
        container,
        null,
        null,
        null,
        namespace,
      )
    }
    flushPreFlushCbs()
    flushPostFlushCbs()
    container._vnode = vnode
  }

  const internals: RendererInternals = {
    p: patch,
    um: unmount,
    m: move,
    r: remove,
    mt: mountComponent,
    mc: mountChildren,
    pc: patchChildren,
    pbc: patchBlockChildren,
    n: getNextHostNode,
    o: options,
  }

  let hydrate: ReturnType<typeof createHydrationFunctions>[0] | undefined
  let hydrateNode: ReturnType<typeof createHydrationFunctions>[1] | undefined
  if (createHydrationFns) {
    ;[hydrate, hydrateNode] = createHydrationFns(
      internals as RendererInternals<Node, Element>,
    )
  }

  return {
    render,
    hydrate,
    createApp: createAppAPI(render, hydrate),
  }
}

function resolveChildrenNamespace(
  { type, props }: VNode,
  currentNamespace: ElementNamespace,
): ElementNamespace {
  return (currentNamespace === 'svg' && type === 'foreignObject') ||
    (currentNamespace === 'mathml' &&
      type === 'annotation-xml' &&
      props &&
      props.encoding &&
      props.encoding.includes('html'))
    ? undefined
    : currentNamespace
}

function toggleRecurse(
  { effect, update }: ComponentInternalInstance,
  allowed: boolean,
) {
  effect.allowRecurse = update.allowRecurse = allowed
}

export function needTransition(
  parentSuspense: SuspenseBoundary | null,
  transition: TransitionHooks | null,
) {
  return (
    (!parentSuspense || (parentSuspense && !parentSuspense.pendingBranch)) &&
    transition &&
    !transition.persisted
  )
}

/**
 * #1156
 * When a component is HMR-enabled, we need to make sure that all static nodes
 * inside a block also inherit the DOM element from the previous tree so that
 * HMR updates (which are full updates) can retrieve the element for patching.
 *
 * #2080
 * Inside keyed `template` fragment static children, if a fragment is moved,
 * the children will always be moved. Therefore, in order to ensure correct move
 * position, el should be inherited from previous nodes.
 */
export function traverseStaticChildren(n1: VNode, n2: VNode, shallow = false) {
  const ch1 = n1.children
  const ch2 = n2.children
  if (isArray(ch1) && isArray(ch2)) {
    for (let i = 0; i < ch1.length; i++) {
      // this is only called in the optimized path so array children are
      // guaranteed to be vnodes
      const c1 = ch1[i] as VNode
      let c2 = ch2[i] as VNode
      if (c2.shapeFlag & ShapeFlags.ELEMENT && !c2.dynamicChildren) {
        if (c2.patchFlag <= 0 || c2.patchFlag === PatchFlags.NEED_HYDRATION) {
          c2 = ch2[i] = cloneIfMounted(ch2[i] as VNode)
          c2.el = c1.el
        }
        if (!shallow) traverseStaticChildren(c1, c2)
      }
      // #6852 also inherit for text nodes
      if (c2.type === Text) {
        c2.el = c1.el
      }
      // also inherit for comment nodes, but not placeholders (e.g. v-if which
      // would have received .el during block patch)
      if (__DEV__ && c2.type === Comment && !c2.el) {
        c2.el = c1.el
      }
    }
  }
}

// https://en.wikipedia.org/wiki/Longest_increasing_subsequence
function getSequence(arr: number[]): number[] {
  const p = arr.slice()
  const result = [0]
  let i, j, u, v, c
  const len = arr.length
  for (i = 0; i < len; i++) {
    const arrI = arr[i]
    if (arrI !== 0) {
      j = result[result.length - 1]
      if (arr[j] < arrI) {
        p[i] = j
        result.push(i)
        continue
      }
      u = 0
      v = result.length - 1
      while (u < v) {
        c = (u + v) >> 1
        if (arr[result[c]] < arrI) {
          u = c + 1
        } else {
          v = c
        }
      }
      if (arrI < arr[result[u]]) {
        if (u > 0) {
          p[i] = result[u - 1]
        }
        result[u] = i
      }
    }
  }
  u = result.length
  v = result[u - 1]
  while (u-- > 0) {
    result[u] = v
    v = p[v]
  }
  return result
}

function locateNonHydratedAsyncRoot(
  instance: ComponentInternalInstance,
): ComponentInternalInstance | undefined {
  const subComponent = instance.subTree.component
  if (subComponent) {
    if (subComponent.asyncDep && !subComponent.asyncResolved) {
      return subComponent
    } else {
      return locateNonHydratedAsyncRoot(subComponent)
    }
  }
}<|MERGE_RESOLUTION|>--- conflicted
+++ resolved
@@ -38,17 +38,13 @@
   isReservedProp,
 } from '@vue/shared'
 import {
+  type Scheduler,
   type SchedulerJob,
   flushPostFlushCbs,
   flushPreFlushCbs,
-<<<<<<< HEAD
-  type SchedulerJob,
-  type Scheduler
-=======
   invalidateJob,
   queueJob,
   queuePostFlushCb,
->>>>>>> 91830698
 } from './scheduler'
 import { ReactiveEffect, pauseTracking, resetTracking } from '@vue/reactivity'
 import { updateProps } from './componentProps'
@@ -295,7 +291,7 @@
     if (isInit) {
       queuePostRenderEffect(
         effect.run.bind(effect),
-        instance && instance.suspense
+        instance && instance.suspense,
       )
     } else {
       queuePostRenderEffect(job, instance && instance.suspense)
