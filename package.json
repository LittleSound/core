--- conflicted
+++ resolved
@@ -1,12 +1,7 @@
 {
   "private": true,
-<<<<<<< HEAD
   "version": "3.0.0-vapor",
-  "packageManager": "pnpm@9.3.0",
-=======
-  "version": "3.5.0-alpha.3",
   "packageManager": "pnpm@9.5.0",
->>>>>>> ee11f436
   "type": "module",
   "scripts": {
     "dev": "node scripts/dev.js vue vue-vapor",
