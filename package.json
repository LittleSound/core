--- conflicted
+++ resolved
@@ -1,12 +1,7 @@
 {
   "private": true,
-<<<<<<< HEAD
   "version": "3.0.0-vapor",
-  "packageManager": "pnpm@8.15.4",
-=======
-  "version": "3.4.23",
   "packageManager": "pnpm@9.0.1",
->>>>>>> 1ff40767
   "type": "module",
   "scripts": {
     "dev": "node scripts/dev.js vue vue-vapor",
