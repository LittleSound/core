{
  "private": true,
<<<<<<< HEAD
  "version": "0.0.0-vapor",
  "packageManager": "pnpm@8.12.0",
=======
  "version": "3.4.0-rc.2",
  "packageManager": "pnpm@8.12.1",
>>>>>>> baf0b766
  "type": "module",
  "scripts": {
    "dev": "node scripts/dev.js vue vue-vapor",
    "build": "node scripts/build.js",
    "build-dts": "tsc -p tsconfig.build.json && rollup -c rollup.dts.config.js",
    "clean": "rimraf packages/*/dist temp .eslintcache",
    "size": "run-s \"size-*\" && tsx scripts/usage-size.ts",
    "size-global": "node scripts/build.js vue vue-vapor runtime-dom runtime-vapor -f global -p --size",
    "size-esm-runtime": "node scripts/build.js vue vue-vapor -f esm-bundler-runtime",
    "size-esm": "node scripts/build.js runtime-dom runtime-vapor runtime-core reactivity shared -f esm-bundler",
    "check": "tsc --incremental --noEmit",
    "lint": "eslint --cache --ext .ts packages/*/{src,__tests__}/**.ts",
    "format": "prettier --write --cache \"**/*.[tj]s?(x)\"",
    "format-check": "prettier --check --cache \"**/*.[tj]s?(x)\"",
    "test": "vitest",
    "test-unit": "vitest -c vitest.unit.config.ts",
    "test-e2e": "node scripts/build.js vue -f global -d && vitest -c vitest.e2e.config.ts",
    "test-dts": "run-s build-dts test-dts-only",
    "test-dts-only": "tsc -p ./packages/dts-test/tsconfig.test.json",
    "test-coverage": "vitest -c vitest.unit.config.ts --coverage",
    "test-bench": "vitest bench",
    "release": "node scripts/release.js",
    "changelog": "conventional-changelog -p angular -i CHANGELOG.md -s",
    "dev-esm": "node scripts/dev.js -if esm-bundler-runtime",
    "dev-prepare-cjs": "node scripts/prepare-cjs.js || npm run build-all-cjs",
    "dev-compiler": "run-p \"dev template-explorer\" serve",
    "dev-sfc": "run-s dev-prepare-cjs dev-sfc-run",
    "dev-sfc-serve": "vite packages/sfc-playground --host",
    "dev-sfc-run": "run-p \"dev compiler-sfc -f esm-browser\" \"dev vue -if esm-bundler-runtime\" \"dev vue -ipf esm-browser-runtime\" \"dev server-renderer -if esm-bundler\" dev-sfc-serve",
    "dev-vapor": "run-s dev-prepare-cjs dev-vapor-serve",
    "dev-vapor-serve": "pnpm -C playground run dev",
    "serve": "serve",
    "open": "open http://localhost:3000/packages/template-explorer/local.html",
    "build-sfc-playground": "run-s build-all-cjs build-runtime-esm build-browser-esm build-ssr-esm build-sfc-playground-self",
    "build-all-cjs": "node scripts/build.js vue runtime compiler reactivity shared -af cjs",
    "build-runtime-esm": "node scripts/build.js runtime reactivity shared -af esm-bundler && node scripts/build.js vue -f esm-bundler-runtime && node scripts/build.js vue -f esm-browser-runtime",
    "build-browser-esm": "node scripts/build.js runtime reactivity shared -af esm-bundler && node scripts/build.js vue -f esm-bundler && node scripts/build.js vue -f esm-browser",
    "build-ssr-esm": "node scripts/build.js compiler-sfc server-renderer -f esm-browser",
    "build-sfc-playground-self": "cd packages/sfc-playground && npm run build",
    "preinstall": "npx only-allow pnpm",
    "postinstall": "simple-git-hooks"
  },
  "simple-git-hooks": {
<<<<<<< HEAD
    "pre-commit": "pnpm lint-staged"
=======
    "pre-commit": "pnpm lint-staged && pnpm check",
    "commit-msg": "node scripts/verify-commit.js"
>>>>>>> baf0b766
  },
  "lint-staged": {
    "*.{js,json}": [
      "prettier --write"
    ],
    "*.ts?(x)": [
      "eslint",
      "prettier --parser=typescript --write"
    ]
  },
  "engines": {
    "node": ">=18.12.0"
  },
  "devDependencies": {
    "@babel/parser": "^7.23.6",
    "@babel/types": "^7.23.6",
    "@codspeed/vitest-plugin": "^2.3.1",
    "@rollup/plugin-alias": "^5.0.1",
    "@rollup/plugin-commonjs": "^25.0.7",
    "@rollup/plugin-json": "^6.0.1",
    "@rollup/plugin-node-resolve": "^15.2.3",
    "@rollup/plugin-replace": "^5.0.4",
    "@rollup/plugin-terser": "^0.4.4",
    "@types/hash-sum": "^1.0.2",
    "@types/minimist": "^1.2.5",
    "@types/node": "^20.10.5",
    "@types/semver": "^7.5.5",
    "@typescript-eslint/parser": "^6.15.0",
    "@vitest/coverage-istanbul": "^1.1.0",
    "@vue/consolidate": "0.17.3",
    "conventional-changelog-cli": "^4.1.0",
    "enquirer": "^2.4.1",
    "esbuild": "^0.19.5",
    "esbuild-plugin-polyfill-node": "^0.3.0",
    "eslint": "^8.56.0",
    "eslint-define-config": "^1.24.1",
    "eslint-plugin-jest": "^27.6.0",
    "estree-walker": "^2.0.2",
    "execa": "^8.0.1",
    "jsdom": "^23.0.1",
    "lint-staged": "^15.2.0",
    "lodash": "^4.17.21",
    "magic-string": "^0.30.5",
    "markdown-table": "^3.0.3",
    "marked": "^11.1.0",
    "minimist": "^1.2.8",
    "npm-run-all": "^4.1.5",
    "picocolors": "^1.0.0",
    "prettier": "^3.1.1",
    "pretty-bytes": "^6.1.1",
    "pug": "^3.0.2",
    "puppeteer": "~21.6.1",
    "rimraf": "^5.0.5",
    "rollup": "^4.1.4",
    "rollup-plugin-dts": "^6.1.0",
    "rollup-plugin-esbuild": "^6.1.0",
    "rollup-plugin-polyfill-node": "^0.12.0",
    "semver": "^7.5.4",
    "serve": "^14.2.1",
    "simple-git-hooks": "^2.9.0",
    "terser": "^5.22.0",
    "todomvc-app-css": "^2.4.3",
    "tslib": "^2.6.2",
    "tsx": "^4.7.0",
    "typescript": "^5.2.2",
    "vite": "^5.0.5",
    "vitest": "^1.1.0"
  }
}<|MERGE_RESOLUTION|>--- conflicted
+++ resolved
@@ -1,12 +1,7 @@
 {
   "private": true,
-<<<<<<< HEAD
   "version": "0.0.0-vapor",
-  "packageManager": "pnpm@8.12.0",
-=======
-  "version": "3.4.0-rc.2",
   "packageManager": "pnpm@8.12.1",
->>>>>>> baf0b766
   "type": "module",
   "scripts": {
     "dev": "node scripts/dev.js vue vue-vapor",
@@ -50,12 +45,7 @@
     "postinstall": "simple-git-hooks"
   },
   "simple-git-hooks": {
-<<<<<<< HEAD
     "pre-commit": "pnpm lint-staged"
-=======
-    "pre-commit": "pnpm lint-staged && pnpm check",
-    "commit-msg": "node scripts/verify-commit.js"
->>>>>>> baf0b766
   },
   "lint-staged": {
     "*.{js,json}": [
