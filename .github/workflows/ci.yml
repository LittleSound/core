--- conflicted
+++ resolved
@@ -6,7 +6,6 @@
   pull_request:
     branches:
       - main
-      - minor
 
 permissions:
   contents: read # to fetch code (actions/checkout)
@@ -53,40 +52,8 @@
 
       - run: pnpm install
 
-<<<<<<< HEAD
       - name: Run eslint
         run: pnpm run lint
-=======
-      - name: Run compiler unit tests
-        run: pnpm run test-unit compiler
-
-      - name: Run ssr unit tests
-        run: pnpm run test-unit server-renderer
-
-  e2e-test:
-    runs-on: ubuntu-latest
-    if: github.event_name == 'push' || github.event.pull_request.head.repo.full_name != github.repository
-    steps:
-      - uses: actions/checkout@v4
-
-      - name: Setup cache for Chromium binary
-        uses: actions/cache@v4
-        with:
-          path: ~/.cache/puppeteer
-          key: chromium-${{ hashFiles('pnpm-lock.yaml') }}
-
-      - name: Install pnpm
-        uses: pnpm/action-setup@v3.0.0
-
-      - name: Install Node.js
-        uses: actions/setup-node@v4
-        with:
-          node-version-file: '.node-version'
-          cache: 'pnpm'
-
-      - run: pnpm install
-      - run: node node_modules/puppeteer/install.mjs
->>>>>>> 384591a2
 
       - name: Run prettier
         run: pnpm run format-check
@@ -110,7 +77,7 @@
       - uses: actions/checkout@v4
 
       - name: Install pnpm
-        uses: pnpm/action-setup@v3.0.0
+        uses: pnpm/action-setup@v2
 
       - name: Install Node.js
         uses: actions/setup-node@v4
