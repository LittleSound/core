// @ts-check
import minimist from 'minimist'
import fs from 'node:fs'
import path from 'node:path'
import pico from 'picocolors'
import semver from 'semver'
import enquirer from 'enquirer'
import { execa } from 'execa'
import { createRequire } from 'node:module'
import { fileURLToPath } from 'node:url'

/**
 * @typedef {{
 *   name: string
 *   version: string
 *   dependencies?: { [dependenciesPackageName: string]: string }
 *   peerDependencies?: { [peerDependenciesPackageName: string]: string }
 * }} Package
 */

let versionUpdated = false

const { prompt } = enquirer
const currentVersion = createRequire(import.meta.url)('../package.json').version
const __dirname = path.dirname(fileURLToPath(import.meta.url))
const args = minimist(process.argv.slice(2), {
  alias: {
    skipBuild: 'skip-build',
    skipTests: 'skip-tests',
    skipGit: 'skip-git',
    skipPrompts: 'skip-prompts',
  },
})

const preId = args.preid || semver.prerelease(currentVersion)?.[0]
const isDryRun = args.dry
/** @type {boolean | undefined} */
let skipTests = args.skipTests
const skipBuild = args.skipBuild
const isCanary = args.canary
const isVapor = args.vapor
const skipPrompts = args.skipPrompts || args.canary || args.vapor
const skipGit = args.skipGit || args.canary || args.vapor

const packages = fs
  .readdirSync(path.resolve(__dirname, '../packages'))
  .filter(p => {
    const pkgRoot = path.resolve(__dirname, '../packages', p)
    if (fs.statSync(pkgRoot).isDirectory()) {
      const pkg = JSON.parse(
        fs.readFileSync(path.resolve(pkgRoot, 'package.json'), 'utf-8'),
      )
      return !pkg.private
    }
  })

const isCorePackage = (/** @type {string} */ pkgName) => {
  if (!pkgName) return

  if (
    pkgName === 'vue' ||
    pkgName === '@vue/compat' ||
    pkgName === '@vue/vapor'
  ) {
    return true
  }

  return (
    pkgName.startsWith('@vue') &&
    packages.includes(pkgName.replace(/^@vue\//, ''))
  )
}

const renamePackageToCanary = (/** @type {string} */ pkgName) => {
  if (pkgName === 'vue') {
    return '@vue/canary'
  }

  if (isCorePackage(pkgName)) {
    return `${pkgName}-canary`
  }

  return pkgName
}

const renamePackageToVapor = (/** @type {string} */ pkgName) => {
  if (pkgName === 'vue') {
    return '@vue-vapor/vue'
  }

  if (isCorePackage(pkgName)) {
    return pkgName.replace(/^@vue\//, '@vue-vapor/')
  }

  return pkgName
}

const keepThePackageName = (/** @type {string} */ pkgName) => pkgName

/** @type {string[]} */
const skippedPackages = []

/** @type {ReadonlyArray<import('semver').ReleaseType>} */
const versionIncrements = [
  'patch',
  'minor',
  'major',
  ...(preId
    ? /** @type {const} */ (['prepatch', 'preminor', 'premajor', 'prerelease'])
    : []),
]

const inc = (/** @type {import('semver').ReleaseType} */ i) =>
  semver.inc(currentVersion, i, preId)
const run = async (
  /** @type {string} */ bin,
  /** @type {ReadonlyArray<string>} */ args,
  /** @type {import('execa').Options} */ opts = {},
) => execa(bin, args, { stdio: 'inherit', ...opts })
const dryRun = async (
  /** @type {string} */ bin,
  /** @type {ReadonlyArray<string>} */ args,
  /** @type {import('execa').Options} */ opts = {},
) => console.log(pico.blue(`[dryrun] ${bin} ${args.join(' ')}`), opts)
const runIfNotDry = isDryRun ? dryRun : run
const getPkgRoot = (/** @type {string} */ pkg) =>
  path.resolve(__dirname, '../packages/' + pkg)
const step = (/** @type {string} */ msg) => console.log(pico.cyan(msg))

async function main() {
  if (!(await isInSyncWithRemote())) {
    return
  } else {
    console.log(`${pico.green(`✓`)} commit is up-to-date with remote.\n`)
  }

  let targetVersion = args._[0]

  if (isCanary || isVapor) {
    const major = semver.major(currentVersion)
    let newVersion

    if (isCanary) {
      // The canary version string format is `3.yyyyMMdd.0` (or `3.yyyyMMdd.0-minor.0` for minor)
      // Use UTC date so that it's consistent across CI and maintainers' machines
      const date = new Date()
      const yyyy = date.getUTCFullYear()
      const MM = (date.getUTCMonth() + 1).toString().padStart(2, '0')
      const dd = date.getUTCDate().toString().padStart(2, '0')

      const datestamp = `${yyyy}${MM}${dd}`
      newVersion = `${major}.${datestamp}.0`
      if (args.tag && args.tag !== 'latest') {
        newVersion = `${major}.${datestamp}.0-${args.tag}.0`
      }
    } else {
      newVersion = `${major}.2024.0-${await getSha(true)}`
    }

    // check the registry to avoid version collision
    // in case we need to publish more than one canary versions in a day
    try {
<<<<<<< HEAD
      const pkgName = isCanary
        ? renamePackageToCanary('vue')
        : renamePackageToVapor('vue')
      if (isCanary) {
        const { stdout } = await run(
          'pnpm',
          ['view', `${pkgName}@~${newVersion}`, 'version', '--json'],
          { stdio: 'pipe' },
        )
        let versions = JSON.parse(stdout)
        versions = Array.isArray(versions) ? versions : [versions]
        const latestSameDayPatch = /** @type {string} */ (
          semver.maxSatisfying(versions, `~${newVersion}`)
        )
=======
      const pkgName = renamePackageToCanary('vue')
      const { stdout } = await run(
        'pnpm',
        ['view', `${pkgName}@~${canaryVersion}`, 'version', '--json'],
        { stdio: 'pipe' },
      )
      let versions = JSON.parse(/** @type {string} */ (stdout))
      versions = Array.isArray(versions) ? versions : [versions]
      const latestSameDayPatch = /** @type {string} */ (
        semver.maxSatisfying(versions, `~${canaryVersion}`)
      )
>>>>>>> 524e660e

        newVersion = /** @type {string} */ (
          semver.inc(latestSameDayPatch, 'patch')
        )
        if (args.tag && args.tag !== 'latest') {
          newVersion = /** @type {string} */ (
            semver.inc(latestSameDayPatch, 'prerelease', args.tag)
          )
        }
      }
    } catch (/** @type {any} */ e) {
      if (/E404/.test(e.message)) {
        // the first patch version on that day
      } else {
        throw e
      }
    }

    targetVersion = newVersion
  }

  if (!targetVersion) {
    // no explicit version, offer suggestions
    /** @type {{ release: string }} */
    const { release } = await prompt({
      type: 'select',
      name: 'release',
      message: 'Select release type',
      choices: versionIncrements
        .map(i => `${i} (${inc(i)})`)
        .concat(['custom']),
    })

    if (release === 'custom') {
      /** @type {{ version: string }} */
      const result = await prompt({
        type: 'input',
        name: 'version',
        message: 'Input custom version',
        initial: currentVersion,
      })
      targetVersion = result.version
    } else {
      targetVersion = release.match(/\((.*)\)/)?.[1] ?? ''
    }
  }

  if (!semver.valid(targetVersion)) {
    throw new Error(`invalid target version: ${targetVersion}`)
  }

  if (skipPrompts) {
    step(
      isCanary || isVapor
        ? `Releasing ${isCanary ? 'canary' : 'vapor'} version v${targetVersion}...`
        : `Releasing v${targetVersion}...`,
    )
  } else {
    /** @type {{ yes: boolean }} */
    const { yes: confirmRelease } = await prompt({
      type: 'confirm',
      name: 'yes',
      message: `Releasing v${targetVersion}. Confirm?`,
    })

    if (!confirmRelease) {
      return
    }
  }

  if (!skipTests) {
    step('Checking CI status for HEAD...')
    let isCIPassed = await getCIResult()
    skipTests ||= isCIPassed

    if (isCIPassed && !skipPrompts) {
      /** @type {{ yes: boolean }} */
      const { yes: promptSkipTests } = await prompt({
        type: 'confirm',
        name: 'yes',
        message: `CI for this commit passed. Skip local tests?`,
      })

      skipTests = promptSkipTests
    }
  }

  if (!skipTests) {
    step('\nRunning tests...')
    if (!isDryRun) {
      await run('pnpm', ['run', 'test', '--run'])
    } else {
      console.log(`Skipped (dry run)`)
    }
  } else {
    step('Tests skipped.')
  }

  // update all package versions and inter-dependencies
  step('\nUpdating cross dependencies...')
  updateVersions(
    targetVersion,
    isCanary
      ? renamePackageToCanary
      : isVapor
        ? renamePackageToVapor
        : keepThePackageName,
  )
  versionUpdated = true

  // build all packages with types
  step('\nBuilding all packages...')
  if (!skipBuild && !isDryRun) {
    await run('pnpm', ['run', 'build', '--withTypes'])
    step('\nTesting built types...')
    await run('pnpm', ['test-dts-only'])
  } else {
    console.log(`(skipped)`)
  }

  // generate changelog
  step('\nGenerating changelog...')
  await run(`pnpm`, ['run', 'changelog'])

  if (!skipPrompts) {
    /** @type {{ yes: boolean }} */
    const { yes: changelogOk } = await prompt({
      type: 'confirm',
      name: 'yes',
      message: `Changelog generated. Does it look good?`,
    })

    if (!changelogOk) {
      return
    }
  }

  // update pnpm-lock.yaml
  // skipped during canary release because the package names changed and installing with `workspace:*` would fail
  if (!isCanary && !isVapor) {
    step('\nUpdating lockfile...')
    await run(`pnpm`, ['install', '--prefer-offline'])
  }

  if (!skipGit) {
    const { stdout } = await run('git', ['diff'], { stdio: 'pipe' })
    if (stdout) {
      step('\nCommitting changes...')
      await runIfNotDry('git', ['add', '-A'])
      await runIfNotDry('git', ['commit', '-m', `release: v${targetVersion}`])
    } else {
      console.log('No changes to commit.')
    }
  }

  // publish packages
  step('\nPublishing packages...')

  const additionalPublishFlags = []
  if (isDryRun) {
    additionalPublishFlags.push('--dry-run')
  }
  if (isDryRun || skipGit) {
    additionalPublishFlags.push('--no-git-checks')
  }
  // bypass the pnpm --publish-branch restriction which isn't too useful to us
  // otherwise it leads to a prompt and blocks the release script
  const branch = await getBranch()
  if (branch !== 'main') {
    additionalPublishFlags.push('--publish-branch', branch)
  }

  for (const pkg of packages) {
    await publishPackage(pkg, targetVersion, additionalPublishFlags)
  }

  // push to GitHub
  if (!skipGit) {
    step('\nPushing to GitHub...')
    await runIfNotDry('git', ['tag', `v${targetVersion}`])
    await runIfNotDry('git', ['push', 'origin', `refs/tags/v${targetVersion}`])
    await runIfNotDry('git', ['push'])
  }

  if (isDryRun) {
    console.log(`\nDry run finished - run git diff to see package changes.`)
  }

  if (skippedPackages.length) {
    console.log(
      pico.yellow(
        `The following packages are skipped and NOT published:\n- ${skippedPackages.join(
          '\n- ',
        )}`,
      ),
    )
  }
  console.log()
}

async function getCIResult() {
  try {
    const sha = await getSha()
    const res = await fetch(
      `https://api.github.com/repos/vuejs/core-vapor/actions/runs?head_sha=${sha}` +
        `&status=success&exclude_pull_requests=true`,
    )
    /** @type {{ workflow_runs: ({ name: string, conclusion: string })[] }} */
    const data = await res.json()
    return data.workflow_runs.some(({ name, conclusion }) => {
      return name === 'ci' && conclusion === 'success'
    })
  } catch {
    console.error('Failed to get CI status for current commit.')
    return false
  }
}

async function isInSyncWithRemote() {
  try {
    const branch = await getBranch()
    const res = await fetch(
      `https://api.github.com/repos/vuejs/core-vapor/commits/${branch}?per_page=1`,
    )
    const data = await res.json()
    if (data.sha === (await getSha())) {
      return true
    } else {
      /** @type {{ yes: boolean }} */
      const { yes } = await prompt({
        type: 'confirm',
        name: 'yes',
        message: pico.red(
          `Local HEAD is not up-to-date with remote. Are you sure you want to continue?`,
        ),
      })
      return yes
    }
  } catch {
    console.error(
      pico.red('Failed to check whether local HEAD is up-to-date with remote.'),
    )
    return false
  }
}

/**
 * @param {boolean=} short
 */
async function getSha(short) {
  return (
    await execa('git', ['rev-parse', ...(short ? ['--short'] : []), 'HEAD'])
  ).stdout
}

async function getBranch() {
  return (await execa('git', ['rev-parse', '--abbrev-ref', 'HEAD'])).stdout
}

/**
 * @param {string} version
 * @param {(pkgName: string) => string} getNewPackageName
 */
function updateVersions(version, getNewPackageName = keepThePackageName) {
  // 1. update root package.json
  updatePackage(path.resolve(__dirname, '..'), version, getNewPackageName)
  // 2. update all packages
  packages.forEach(p =>
    updatePackage(getPkgRoot(p), version, getNewPackageName),
  )
}

/**
 * @param {string} pkgRoot
 * @param {string} version
 * @param {(pkgName: string) => string} getNewPackageName
 */
function updatePackage(pkgRoot, version, getNewPackageName) {
  const pkgPath = path.resolve(pkgRoot, 'package.json')
  /** @type {Package} */
  const pkg = JSON.parse(fs.readFileSync(pkgPath, 'utf-8'))
  pkg.name = getNewPackageName(pkg.name)
  pkg.version = version
  if (isCanary || isVapor) {
    updateDeps(pkg, 'dependencies', version, getNewPackageName)
    updateDeps(pkg, 'peerDependencies', version, getNewPackageName)
  }
  fs.writeFileSync(pkgPath, JSON.stringify(pkg, null, 2) + '\n')
}

/**
 * @param {Package} pkg
 * @param {'dependencies' | 'peerDependencies'} depType
 * @param {string} version
 * @param {(pkgName: string) => string} getNewPackageName
 */
function updateDeps(pkg, depType, version, getNewPackageName) {
  const deps = pkg[depType]
  if (!deps) return
  Object.keys(deps).forEach(dep => {
    if (isCorePackage(dep)) {
      const newName = getNewPackageName(dep)
      const newVersion = newName === dep ? version : `npm:${newName}@${version}`
      console.log(
        pico.yellow(`${pkg.name} -> ${depType} -> ${dep}@${newVersion}`),
      )
      deps[dep] = newVersion
    }
  })
}

/**
 * @param {string} pkgName
 * @param {string} version
 * @param {ReadonlyArray<string>} additionalFlags
 */
async function publishPackage(pkgName, version, additionalFlags) {
  if (skippedPackages.includes(pkgName)) {
    return
  }

  let releaseTag = null
  if (args.tag) {
    releaseTag = args.tag
  } else if (version.includes('alpha')) {
    releaseTag = 'alpha'
  } else if (version.includes('beta')) {
    releaseTag = 'beta'
  } else if (version.includes('rc')) {
    releaseTag = 'rc'
  }

  step(`Publishing ${pkgName}...`)
  try {
    // Don't change the package manager here as we rely on pnpm to handle
    // workspace:* deps
    await run(
      'pnpm',
      [
        'publish',
        ...(releaseTag ? ['--tag', releaseTag] : []),
        '--access',
        'public',
        ...additionalFlags,
      ],
      {
        cwd: getPkgRoot(pkgName),
        stdio: 'pipe',
      },
    )
    console.log(pico.green(`Successfully published ${pkgName}@${version}`))
  } catch (/** @type {any} */ e) {
    if (e.stderr.match(/previously published/)) {
      console.log(pico.red(`Skipping already published: ${pkgName}`))
    } else {
      throw e
    }
  }
}

main().catch(err => {
  if (versionUpdated) {
    // revert to current version on failed releases
    updateVersions(currentVersion)
  }
  console.error(err)
  process.exit(1)
})<|MERGE_RESOLUTION|>--- conflicted
+++ resolved
@@ -160,7 +160,6 @@
     // check the registry to avoid version collision
     // in case we need to publish more than one canary versions in a day
     try {
-<<<<<<< HEAD
       const pkgName = isCanary
         ? renamePackageToCanary('vue')
         : renamePackageToVapor('vue')
@@ -170,24 +169,11 @@
           ['view', `${pkgName}@~${newVersion}`, 'version', '--json'],
           { stdio: 'pipe' },
         )
-        let versions = JSON.parse(stdout)
+        let versions = JSON.parse(/** @type {string} */ (stdout))
         versions = Array.isArray(versions) ? versions : [versions]
         const latestSameDayPatch = /** @type {string} */ (
           semver.maxSatisfying(versions, `~${newVersion}`)
         )
-=======
-      const pkgName = renamePackageToCanary('vue')
-      const { stdout } = await run(
-        'pnpm',
-        ['view', `${pkgName}@~${canaryVersion}`, 'version', '--json'],
-        { stdio: 'pipe' },
-      )
-      let versions = JSON.parse(/** @type {string} */ (stdout))
-      versions = Array.isArray(versions) ? versions : [versions]
-      const latestSameDayPatch = /** @type {string} */ (
-        semver.maxSatisfying(versions, `~${canaryVersion}`)
-      )
->>>>>>> 524e660e
 
         newVersion = /** @type {string} */ (
           semver.inc(latestSameDayPatch, 'patch')
